--- conflicted
+++ resolved
@@ -44,7 +44,6 @@
 import numpy as np
 
 from improver.utilities.cube_manipulation import (
-<<<<<<< HEAD
     _associate_any_coordinate_with_master_coordinate,
     _slice_over_coordinate,
     _strip_var_names,
@@ -55,11 +54,9 @@
     equalise_cube_coords,
     compare_attributes,
     compare_coords,
-    build_coordinate)
-=======
-    concatenate_cubes, _strip_var_names, _slice_over_coordinate,
-    _associate_any_coordinate_with_master_coordinate, add_renamed_cell_method)
->>>>>>> eba06813
+    build_coordinate,
+    add_renamed_cell_method)
+
 from improver.tests.ensemble_calibration.ensemble_calibration.\
     helper_functions import (
         set_up_temperature_cube,
@@ -527,7 +524,6 @@
         self.assertIsInstance(result, Cube)
 
 
-<<<<<<< HEAD
 class Test_merge_cubes(IrisTest):
 
     """Test the merge_cubes utility."""
@@ -755,7 +751,7 @@
         result = build_coordinate([1.0], long_name='testing')
         self.assertIsInstance(result, iris.coords.DimCoord)
 
-=======
+        
 class Test_add_renamed_cell_method(IrisTest):
     """Class to test the add_renamed_cell_method function"""
 
@@ -813,7 +809,7 @@
                                                       coords='time')
         self.assertEqual(self.cube.cell_methods,
                          (extra_cell_method, expected_cell_method,))
->>>>>>> eba06813
-
+
+        
 if __name__ == '__main__':
     unittest.main()