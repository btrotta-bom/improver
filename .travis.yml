--- conflicted
+++ resolved
@@ -33,13 +33,8 @@
   - conda install -c conda-forge iris=2.2 cftime=1.0.1 numpy=1.15.4
 
   # Install our own extra dependencies (+ filelock for Iris test).
-<<<<<<< HEAD
   - conda install -c conda-forge astroid=2.1.0 filelock mock netcdf4=1.4.1 numpy=1.15.4 pycodestyle=2.3.1 pylint=2.1.1 pandas=0.23.4 python-stratify=0.1 sphinx=1.8.1 coverage pytest pysteps
-  - pip install codacy-coverage codecov
-=======
-  - conda install -c conda-forge astroid=2.1.0 filelock mock netcdf4=1.4.1 numpy=1.15.4 pycodestyle=2.3.1 pylint=2.1.1 pandas=0.23.4 python-stratify=0.1 sphinx=1.8.1 coverage pytest
   - pip install codacy-coverage codecov clize sigtools
->>>>>>> cabb9451
 
   # List the name and version of all the dependencies within the conda environment.
   - conda list
