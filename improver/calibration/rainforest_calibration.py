# -*- coding: utf-8 -*-
# -----------------------------------------------------------------------------
# (C) British Crown copyright. The Met Office.
# All rights reserved.
#
# Redistribution and use in source and binary forms, with or without
# modification, are permitted provided that the following conditions are met:
#
# * Redistributions of source code must retain the above copyright notice, this
#   list of conditions and the following disclaimer.
#
# * Redistributions in binary form must reproduce the above copyright notice,
#   this list of conditions and the following disclaimer in the documentation
#   and/or other materials provided with the distribution.
#
# * Neither the name of the copyright holder nor the names of its
#   contributors may be used to endorse or promote products derived from
#   this software without specific prior written permission.
#
# THIS SOFTWARE IS PROVIDED BY THE COPYRIGHT HOLDERS AND CONTRIBUTORS "AS IS"
# AND ANY EXPRESS OR IMPLIED WARRANTIES, INCLUDING, BUT NOT LIMITED TO, THE
# IMPLIED WARRANTIES OF MERCHANTABILITY AND FITNESS FOR A PARTICULAR PURPOSE
# ARE DISCLAIMED. IN NO EVENT SHALL THE COPYRIGHT HOLDER OR CONTRIBUTORS BE
# LIABLE FOR ANY DIRECT, INDIRECT, INCIDENTAL, SPECIAL, EXEMPLARY, OR
# CONSEQUENTIAL DAMAGES (INCLUDING, BUT NOT LIMITED TO, PROCUREMENT OF
# SUBSTITUTE GOODS OR SERVICES; LOSS OF USE, DATA, OR PROFITS; OR BUSINESS
# INTERRUPTION) HOWEVER CAUSED AND ON ANY THEORY OF LIABILITY, WHETHER IN
# CONTRACT, STRICT LIABILITY, OR TORT (INCLUDING NEGLIGENCE OR OTHERWISE)
# ARISING IN ANY WAY OUT OF THE USE OF THIS SOFTWARE, EVEN IF ADVISED OF THE
# POSSIBILITY OF SUCH DAMAGE.
"""RainForests calibration Plugins.

.. Further information is available in:
.. include:: extended_documentation/calibration/rainforests_calibration/
   rainforests_calibration.rst

"""

<<<<<<< HEAD

from pathlib import Path
from typing import Dict, List, Tuple

import iris
=======
import warnings
from collections import OrderedDict
from pathlib import Path
from typing import Dict, List, Tuple

>>>>>>> 1c3b584e
import numpy as np
from cf_units import Unit
from iris.analysis import MEAN
from iris.coords import DimCoord
from iris.cube import Cube, CubeList
from numpy import ndarray

from improver import PostProcessingPlugin
from improver.constants import MINUTES_IN_HOUR, SECONDS_IN_MINUTE
from improver.ensemble_copula_coupling.utilities import (
    get_bounds_of_distribution,
    interpolate_multiple_rows_same_x,
)
from improver.metadata.utilities import (
    create_new_diagnostic_cube,
    generate_mandatory_attributes,
)
from improver.utilities.cube_manipulation import add_coordinate_to_cube, compare_coords


class ApplyRainForestsCalibration(PostProcessingPlugin):
    """Generic class to calibrate input forecast via RainForests.

    The choice of tree-model library is determined from package availability, and whether
    all required models files are available. Treelite is the preferred option, defaulting
    to lightGBM if requirements are missing.
    """

<<<<<<< HEAD
    def __new__(cls, model_config_dict: dict, threads: int = 1, bin_data: bool = False):
=======
    def __new__(
        cls, model_config_dict: Dict[str, Dict[str, Dict[str, str]]], threads: int = 1
    ):
>>>>>>> 1c3b584e
        """Initialise class object based on package and model file availability.

        Args:
            model_config_dict:
                Dictionary containing Rainforests model configuration variables.
            threads:
                Number of threads to use during prediction with tree-model objects.
            bin_data:
                Bin data according to splits used in models. This speeds up prediction
                if there are many data points which fall into the same bins for all models.

        Dictionary is of format::

        {
        "24": {
            "0.000010": {
                "lightgbm_model": "<path_to_lightgbm_model_object>",
                "treelite_model": "<path_to_treelite_model_object>"
            },
            "0.000050": {
                "lightgbm_model": "<path_to_lightgbm_model_object>",
                "treelite_model": "<path_to_treelite_model_object>"
            },
            "0.000100": {
                "lightgbm_model": "<path_to_lightgbm_model_object>",
                "treelite_model": "<path_to_treelite_model_object>"
            },
        }

        The keys specify the lead times and model threshold values, while the
        associated values are the path to the corresponding tree-model objects
        for that lead time and threshold.

        Treelite predictors are used if treelite_runtime is an installed dependency
        and an associated path has been provided for all thresholds, otherwise lightgbm
        Boosters are used as the default tree model type.
        """
        try:
            # Use treelite class, unless subsequent conditions fail.
            cls = ApplyRainForestsCalibrationTreelite
            # Try and initialise the treelite_runtime library to test if the package
            # is available.
            import treelite_runtime  # noqa: F401

            # Check that all required files have been specified.
<<<<<<< HEAD
            treelite_model_filenames = []
            for lead_time in model_config_dict.keys():
                threshold_keys = [
                    t
                    for t in model_config_dict[lead_time]
                    if t != "combined_feature_splits"
                ]
                for threshold in threshold_keys:
                    treelite_model_filenames.append(
                        model_config_dict[lead_time][threshold].get("treelite_model")
                    )
            if None in treelite_model_filenames:
                raise ValueError(
                    "Path to treelite model missing for one or more model thresholds "
                    "in model_config_dict, defaulting to using lightGBM models."
                )
=======
            ApplyRainForestsCalibration.check_filenames(
                "treelite_model", model_config_dict
            )
>>>>>>> 1c3b584e
        except (ModuleNotFoundError, ValueError):
            # Default to lightGBM.
            cls = ApplyRainForestsCalibrationLightGBM
            # Ensure all required files have been specified.
<<<<<<< HEAD
            lightgbm_model_filenames = []
            for lead_time in model_config_dict.keys():
                for threshold in model_config_dict[lead_time].keys():
                    lightgbm_model_filenames.append(
                        model_config_dict[lead_time][threshold].get("lightgbm_model")
                    )
            if None in lightgbm_model_filenames:
                raise ValueError(
                    "Path to lightgbm model missing for one or more model thresholds "
                    "in model_config_dict."
                )
=======
            ApplyRainForestsCalibration.check_filenames(
                "lightgbm_model", model_config_dict
            )
>>>>>>> 1c3b584e
        return super(ApplyRainForestsCalibration, cls).__new__(cls)

    def process(self) -> None:
        """Subclasses should override this function."""
        raise NotImplementedError(
            "process function must be called via subclass method."
        )

<<<<<<< HEAD
    def _get_num_features(self) -> int:
        """Subclasses should override this function."""
        raise NotImplementedError(
            "_get_num_features function must be called via subclass method."
        )

    def _check_num_features(self, features: CubeList) -> None:
        """Check that the correct number of features has been passed into the model.
        Args:
            features:
                Cubelist containing feature variables.
        """
        expected_num_features = self._get_num_features()
        if expected_num_features != len(features):
            raise ValueError(
                "Number of expected features does not match number of feature cubes."
            )

    def _get_feature_splits(self, model_config_dict) -> Dict[int, List[ndarray]]:
        """Get the combined feature splits (over all thresholds) for each lead time.
        
        Args:
            model_config_dict: dictionary of the same format expected by __init__

        Returns:
            dict where keys are the lead times and the values are lists of lists.
            The outer list has length equal to the number of model features, and it contains 
            the lists of feature splits for each feature. Each feature's list of splits is ordered.
        """
        split_feature_string = "split_feature="
        threshold_string = "threshold="
        combined_feature_splits = {}
        for lead_time in self.lead_times:
            all_splits = [set() for i in range(self._get_num_features())]
            for threshold_str in model_config_dict[str(lead_time)].keys():
                lgb_model_filename = Path(
                    model_config_dict[str(lead_time)][threshold_str].get(
                        "lightgbm_model"
                    )
                ).expanduser()
                with open(lgb_model_filename, "r") as f:
                    for line in f:
                        if line.startswith(split_feature_string):
                            line = line[len(split_feature_string) : -1]
                            if len(line) == 0:
                                continue
                            features = [int(x) for x in line.split(" ")]
                        elif line.startswith(threshold_string):
                            line = line[len(threshold_string) : -1]
                            if len(line) == 0:
                                continue
                            splits = [float(x) for x in line.split(" ")]
                            for feature_ind, threshold in zip(features, splits):
                                all_splits[feature_ind].add(threshold)
            combined_feature_splits[lead_time] = [np.sort(list(x)) for x in all_splits]
        return combined_feature_splits
=======
    @staticmethod
    def check_filenames(
        key_name: str, model_config_dict: Dict[str, Dict[str, Dict[str, str]]]
    ):
        """Check whether files specified by model_config_dict exist,
        and raise an error if any are missing.

        Args:
            key_name: 'treelite_model' or 'lightgbm_model' are the expected names.
            model_config_dict: Dictionary containing Rainforests model configuration variables.
        """
        if key_name not in ["lightgbm_model", "treelite_model"]:
            raise ValueError("key_name must be 'lightgbm_model' or 'treelite_model'")
        model_filenames = []
        for lead_time in model_config_dict.keys():
            for threshold in model_config_dict[lead_time].keys():
                model_filenames.append(
                    model_config_dict[lead_time][threshold].get(key_name)
                )
        if None in model_filenames:
            if key_name == "lightgbm_model":
                raise ValueError(
                    "Path to lightgbm model missing for one or more model thresholds "
                    "in model_config_dict."
                )
            elif key_name == "treelite_model":
                raise ValueError(
                    "Path to treelite model missing for one or more model thresholds "
                    "in model_config_dict, defaulting to using lightGBM models."
                )

    def _parse_model_config(
        self, model_config_dict: Dict[str, Dict[str, Dict[str, str]]]
    ) -> Dict[np.float32, Dict[np.float32, Dict[str, str]]]:
        """Parse the model config dictionary, set self.lead_times and self.model_thresholds,
        and return a sorted version of the config dictionary.

        Args:
            model_config_dict: Nested dictionary with string keys. Keys of outer level are
            lead times, and keys of inner level are thresholds.

        Returns:
            Dictionary with the same nested structure as model_config_dict, but
            the lead time and threshold keys now have type np.float.
        """

        sorted_model_config_dict = OrderedDict()
        for key, lead_time_dict in model_config_dict.items():
            sorted_model_config_dict[np.float32(key)] = OrderedDict(
                sorted({np.float32(k): v for k, v in lead_time_dict.items()}.items())
            )

        self.lead_times = np.sort(np.array([*sorted_model_config_dict.keys()]))
        if len(self.lead_times) > 0:
            self.model_thresholds = np.sort(
                np.array([*sorted_model_config_dict[self.lead_times[0]].keys()])
            )
        else:
            warnings.warn(
                "Model config does not match the expected specification; calibration will not work"
            )
            self.model_thresholds = np.array([])
        return sorted_model_config_dict
>>>>>>> 1c3b584e


class ApplyRainForestsCalibrationLightGBM(ApplyRainForestsCalibration):
    """Class to calibrate input forecast given via RainForests approach using light-GBM
    tree models"""

<<<<<<< HEAD
    def __new__(cls, model_config_dict: dict, threads: int = 1, bin_data: bool = False):
        """Check all model files are available before initialising."""
        lightgbm_model_filenames = []
        for lead_time in model_config_dict.keys():
            threshold_keys = [
                t
                for t in model_config_dict[lead_time]
                if t != "combined_feature_splits"
            ]
            for threshold in threshold_keys:
                lightgbm_model_filenames.append(
                    model_config_dict[lead_time][threshold].get("lightgbm_model")
                )
        if None in lightgbm_model_filenames:
            raise ValueError(
                "Path to lightgbm model missing for one or more model thresholds "
                "in model_config_dict."
            )
        return super(ApplyRainForestsCalibration, cls).__new__(cls)

    def __init__(
        self, model_config_dict: dict, threads: int = 1, bin_data: bool = False
=======
    def __new__(
        cls, model_config_dict: Dict[str, Dict[str, Dict[str, str]]], threads: int = 1
    ):
        """Check all model files are available before initialising."""
        ApplyRainForestsCalibration.check_filenames("lightgbm_model", model_config_dict)
        return super(ApplyRainForestsCalibration, cls).__new__(cls)

    def __init__(
        self, model_config_dict: Dict[str, Dict[str, Dict[str, str]]], threads: int = 1
>>>>>>> 1c3b584e
    ):
        """Initialise the tree model variables used in the application of RainForests
        Calibration. LightGBM Boosters are used for tree model predictors.

        Args:
            model_config_dict:
                Dictionary containing Rainforests model configuration variables.
            threads:
                Number of threads to use during prediction with tree-model objects.
            bin_data:
                Bin data according to splits used in models. This speeds up prediction
                if there are many data points which fall into the same bins for all models.

        Dictionary is of format::

            {
                "24": {
                    "0.000010": {
                        "lightgbm_model": "<path_to_lightgbm_model_object>",
                        "treelite_model": "<path_to_treelite_model_object>"
                    },
                    "0.000050": {
                        "lightgbm_model": "<path_to_lightgbm_model_object>",
                        "treelite_model": "<path_to_treelite_model_object>"
                    },
                    "0.000100": {
                        "lightgbm_model": "<path_to_lightgbm_model_object>",
                        "treelite_model": "<path_to_treelite_model_object>"
                    },
                }
            }

        The keys specify the lead times and model threshold values, while the
        associated values are the path to the corresponding tree-model objects
        for that lead time and threshold.
        """
        from lightgbm import Booster

<<<<<<< HEAD
        self.model_input_converter = np.array
=======
        sorted_model_config_dict = self._parse_model_config(model_config_dict)
        self.model_input_converter = np.array
        self.tree_models = {}
        for lead_time in self.lead_times:
            # check all lead times have the same thresholds
            curr_thresholds = np.array([*sorted_model_config_dict[lead_time].keys()])
            if np.any(curr_thresholds != self.model_thresholds):
                raise ValueError(
                    "The same thresholds must be used for all lead times. "
                    f"Lead time {self.lead_times[0]} has thresholds: {self.model_thresholds},"
                    f"lead time {lead_time} has thresholds: {curr_thresholds}"
                )
            for threshold in self.model_thresholds:
                model_filename = Path(
                    sorted_model_config_dict[lead_time][threshold].get("lightgbm_model")
                ).expanduser()
                self.tree_models[lead_time, threshold] = Booster(
                    model_file=str(model_filename)
                ).reset_parameter({"num_threads": threads})
>>>>>>> 1c3b584e

        # Model config is a nested dictionary. Keys of outer level are lead times, and
        # keys of inner level are thresholds. Convert these to int and float.
        lead_times = []
        self.model_thresholds = None
        self.tree_models = {}
        for lead_time_str in model_config_dict.keys():
            lead_time = int(lead_time_str)
            lead_times.append(lead_time)
            thresholds = []
            for threshold_str in model_config_dict[lead_time_str].keys():
                threshold = np.float32(threshold_str)
                thresholds.append(threshold)
                model_filename = Path(
                    model_config_dict[lead_time_str][threshold_str].get(
                        "lightgbm_model"
                    )
                ).expanduser()
                self.tree_models[lead_time, threshold] = Booster(
                    model_file=str(model_filename)
                ).reset_parameter({"num_threads": threads})
            if self.model_thresholds is None:
                self.model_thresholds = np.sort(thresholds)
        self.lead_times = np.sort(lead_times)

        self.bin_data = bin_data
        if self.bin_data:
            self.combined_feature_splits = self._get_feature_splits(model_config_dict)

    def _get_num_features(self) -> int:
        return next(iter(self.tree_models.values())).num_feature()

<<<<<<< HEAD
=======
        Args:
            features:
                Cubelist containing feature variables.
        """
        expected_num_features = list(self.tree_models.values())[0].num_feature()
        if expected_num_features != len(features):
            raise ValueError(
                "Number of expected features does not match number of feature cubes."
            )
>>>>>>> 1c3b584e

    def _align_feature_variables(
        self, feature_cubes: CubeList, forecast_cube: Cube
    ) -> Tuple[CubeList, Cube]:
        """Ensure that feature cubes have consistent dimension coordinates. If realization
        dimension present in any cube, all cubes lacking this dimension will have realization
        dimension added and broadcast along this new dimension.

        This situation occurs when derived fields (such as accumulated solar radiation)
        are used as predictors. As these fields do not contain a realization dimension,
        they must be broadcast to match the NWP fields that do contain realization, so that
        all features have consistent shape.

        In the case of deterministic models (those without a realization dimension), a
        realization dimension is added to allow consistent behaviour between ensemble and
        deterministic models.

        Args:
            feature_cubes:
                Cubelist containing feature variables to align.
            forecast_cube:
                Cube containing the forecast variable to align.

        Returns:
            - feature_cubes with realization coordinate added to each cube if absent
            - forecast_cube with realization coordinate added if absent

        Raises:
            ValueError:
                if feature/forecast variables have inconsistent dimension coordinates
                (excluding realization dimension), or if feature/forecast variables have
                different length realization coordinate over cubes containing a realization
                coordinate.
        """
        combined_cubes = CubeList(list([*feature_cubes, forecast_cube]))

        # Compare feature cube coordinates, raise error if dim-coords don't match
        compare_feature_coords = compare_coords(
            combined_cubes, ignored_coords=["realization"]
        )
        for misaligned_coords in compare_feature_coords:
            for coord_info in misaligned_coords.values():
                if coord_info["data_dims"] is not None:
                    raise ValueError(
                        "Mismatch between non-realization dimension coords."
                    )

        # Compare realization coordinates across cubes where present;
        # raise error if realization coordinates don't match, otherwise set
        # common_realization_coord to broadcast over.
        realization_coords = {
            variable.name(): variable.coord("realization")
            for variable in combined_cubes
            if variable.coords("realization")
        }
        if not realization_coords:
            # Case I: realization_coords is empty. Add single realization dim to all cubes.
            common_realization_coord = DimCoord(
                [0], standard_name="realization", units=1
            )
        else:
            # Case II: realization_coords is not empty.
            # Note: In future, another option here could be to filter to common realization
            # values using filter_realizations() in utilities.cube_manipulation.
            variables_with_realization = list(realization_coords.keys())
            sample_realization = realization_coords[variables_with_realization[0]]
            for feature in variables_with_realization[1:]:
                if realization_coords[feature] != sample_realization:
                    raise ValueError("Mismatch between realization dimension coords.")
            common_realization_coord = sample_realization

        # Add realization coord to cubes where absent by broadcasting along this dimension
        aligned_cubes = CubeList()
        for cube in combined_cubes:
            if not cube.coords("realization"):
                expanded_cube = add_coordinate_to_cube(
                    cube, new_coord=common_realization_coord
                )
                aligned_cubes.append(expanded_cube)
            else:
                aligned_cubes.append(cube)

        # Make data contiguous (required for numba interpolation)
        for cube in aligned_cubes:
            if not cube.data.flags["C_CONTIGUOUS"]:
                cube.data = np.ascontiguousarray(cube.data, dtype=cube.data.dtype)

        return aligned_cubes[:-1], aligned_cubes[-1]

<<<<<<< HEAD
    def _prepare_threshold_probability_cube(self, forecast_cube):
=======
    def _prepare_threshold_probability_cube(self, forecast_cube, thresholds):
>>>>>>> 1c3b584e
        """Initialise a cube with the same dimensions as the input forecast_cube,
        with an additional threshold dimension added as the leading dimension.

        Args:
            forecast_cube:
                Cube containing the forecast to be calibrated.
            thresholds:
                Points of the the threshold dimension.

        Returns:
            An empty probability cube.
        """
        # Create a template for CDF, with threshold the leading dimension.
        forecast_variable = forecast_cube.name()

        probability_cube = create_new_diagnostic_cube(
            name=f"probability_of_{forecast_variable}_above_threshold",
            units="1",
            template_cube=forecast_cube,
            mandatory_attributes=generate_mandatory_attributes([forecast_cube]),
            optional_attributes=forecast_cube.attributes,
        )
        threshold_coord = DimCoord(
<<<<<<< HEAD
            self.model_thresholds,
=======
            thresholds,
>>>>>>> 1c3b584e
            standard_name=forecast_variable,
            var_name="threshold",
            units=forecast_cube.units,
            attributes={"spp__relative_to_threshold": "greater_than_or_equal_to"},
        )
        probability_cube = add_coordinate_to_cube(
            probability_cube, new_coord=threshold_coord,
        )

        return probability_cube

    def _prepare_features_array(self, feature_cubes: CubeList) -> ndarray:
        """Convert gridded feature cubes into a numpy array, with feature variables
        sorted alphabetically.

        Note: It is expected that feature_cubes has been aligned using
        _align_feature_variables prior to calling this function.

        Args:
            feature_cubes:
                Cubelist containing the independent feature variables for prediction.

        Returns:
            Array containing flattened feature variables,

        Raises:
            ValueError:
                If flattened cubes have differing length.
        """
        # Get the names of features and sort alphabetically
        feature_variables = [cube.name() for cube in feature_cubes]
        feature_variables.sort()

        # Unpack the cube-data into an array to feed into the tree-models.
        features_list = []
        for feature in feature_variables:
            cube = feature_cubes.extract_cube(feature)
            features_list.append(cube.data.ravel()[:, np.newaxis])
        features_arr = np.concatenate(features_list, axis=1)

        return features_arr

    def _make_decreasing(self, probability_data: ndarray) -> ndarray:
        """Enforce monotonicity on the CDF data, where threshold dimension
        is assumed to be the leading dimension.

        This is achieved by identifying the minimum value progressively along
        the leading dimension by comparing to all preceding probability values along
        this dimension. The same is done for maximum values, comparing to all
        succeeding values along the leading dimension. Averaging these resulting
        arrays results in an array decreasing monotonically in the threshold dimension.

        Args:
            probability_data:
                The probability data as exceedence probabilities.

        Returns:
            The probability data, enforced to be monotonically decreasing along
            the leading dimension.
        """
        lower = np.minimum.accumulate(probability_data, axis=0)
        upper = np.flip(
            np.maximum.accumulate(np.flip(probability_data, axis=0), axis=0), axis=0
        )
        return 0.5 * (upper + lower)

    def _evaluate_probabilities(
        self, input_data: ndarray, lead_time_hours: int, output_data: ndarray,
    ) -> None:
        """Evaluate probability that forecast exceeds thresholds.

        Args:
            input_data:
                2-d array of data for the feature variables of the model
            lead_time_hours:
                lead time in hours
            output_data:
                array to populate with output; will be modified in place
        """

<<<<<<< HEAD
        if int(lead_time_hours) in self.lead_times:
            model_lead_time = lead_time_hours
=======
        input_dataset = self.model_input_converter(input_data)

        if np.float32(lead_time_hours) in self.lead_times:
            model_lead_time = np.float32(lead_time_hours)
>>>>>>> 1c3b584e
        else:
            # find closest model lead time
            best_ind = np.argmin(np.abs(self.lead_times - lead_time_hours))
            model_lead_time = self.lead_times[best_ind]

<<<<<<< HEAD
        if self.bin_data:
            # bin by feature splits
            feature_splits = self.combined_feature_splits[model_lead_time]
            binned_data = np.empty(input_data.shape, dtype=np.int32)
            for i in range(len(feature_splits)):
                binned_data[:, i] = np.digitize(
                    input_data[:, i], bins=feature_splits[i]
                )
            # sort so rows in the same bins are grouped
            sort_ind = np.lexsort(
                tuple([binned_data[:, i] for i in range(input_data.shape[1])])
=======
        for threshold_index, threshold in enumerate(self.model_thresholds):
            model = self.tree_models[model_lead_time, threshold]
            prediction = model.predict(input_dataset)
            prediction = np.clip(prediction, 0, 1)
            output_data[threshold_index, :] = np.reshape(
                prediction, output_data.shape[1:]
>>>>>>> 1c3b584e
            )
            sorted_data = binned_data[sort_ind]
            reverse_sort_ind = np.argsort(sort_ind)
            # we only need to predict for rows which are different from the previous row
            diff = np.any(np.diff(sorted_data, axis=0) != 0, axis=1)
            predict_rows = np.concatenate([[0], np.nonzero(diff)[0] + 1])
            data_for_prediction = input_data[sort_ind][predict_rows]
            full_prediction = np.empty((input_data.shape[0],))
            # forward fill code inspired by this: https://stackoverflow.com/a/41191127
            fill_inds = np.zeros(len(full_prediction), dtype=np.int32)
            fill_inds[predict_rows] = predict_rows
            fill_inds = np.maximum.accumulate(fill_inds)
            dataset_for_prediction = self.model_input_converter(data_for_prediction)

            for threshold_index, threshold in enumerate(self.model_thresholds):
                model = self.tree_models[model_lead_time, threshold]
                prediction = model.predict(dataset_for_prediction)
                prediction = np.maximum(np.minimum(1, prediction), 0)
                full_prediction[predict_rows] = prediction
                full_prediction = full_prediction[fill_inds]
                # restore original order
                full_prediction = full_prediction[reverse_sort_ind]
                output_data[threshold_index, :] = np.reshape(
                    full_prediction, output_data.shape[1:]
                )
        else:
            dataset_for_prediction = self.model_input_converter(input_data)
            for threshold_index, threshold in enumerate(self.model_thresholds):
                model = self.tree_models[model_lead_time, threshold]
                prediction = model.predict(dataset_for_prediction)
                prediction = np.maximum(np.minimum(1, prediction), 0)
                output_data[threshold_index, :] = np.reshape(
                    prediction, output_data.shape[1:]
                )

    def _calculate_threshold_probabilities(
        self, forecast_cube: Cube, feature_cubes: CubeList,
    ) -> Cube:
        """Evaluate the threshold exceedence probabilities for each ensemble member in
        forecast_cube using the tree_models, with the associated feature_cubes taken as
        inputs to the tree_model predictors.

        Args:
            forecast_cube:
                Cube containing the variable to be calibrated.
            feature_cubes:
                Cubelist containing the independent feature variables for prediction.

        Returns:
            A cube containing threshold exceedence probabilities.

        Raises:
            ValueError:
                If an unsupported model object is passed. Expects lightgbm Booster, or
                treelite_runtime Predictor (if treelite dependency is available).
        """

        threshold_probability_cube = self._prepare_threshold_probability_cube(
<<<<<<< HEAD
            forecast_cube
=======
            forecast_cube, self.model_thresholds
>>>>>>> 1c3b584e
        )

        input_dataset = self._prepare_features_array(feature_cubes)

        lead_time_hours = forecast_cube.coord("forecast_period").points[0] / (
            SECONDS_IN_MINUTE * MINUTES_IN_HOUR
        )

        self._evaluate_probabilities(
            input_dataset, lead_time_hours, threshold_probability_cube.data,
        )

        # Enforcing monotonicity
        threshold_probability_cube.data = self._make_decreasing(
            threshold_probability_cube.data
        )

        return threshold_probability_cube

    def _get_ensemble_distributions(
<<<<<<< HEAD
        self, probability_CDF: Cube, forecast: Cube, output_thresholds: ndarray
    ) -> Cube:
        """
        Interpolate probilities calculated at model thresholds to extract probabilities
        at output thresholds for all realizations.

        Args:
            probability_CDF:
                Cube containing the CDF of probabilities for each ensemble member at model
                thresholds.
=======
        self, per_realization_CDF: Cube, forecast: Cube, output_thresholds: ndarray
    ) -> Cube:
        """
        Interpolate probabilities calculated at model thresholds to extract probabilities
        at output thresholds for all realizations.

        Args:
            per_realization_CDF:
                Cube containing the CDF probabilities for each ensemble member at model
                thresholds, with threshold as the first dimension.
>>>>>>> 1c3b584e
            forecast:
                Cube containing NWP ensemble forecast.
            output_thresholds:
                Sorted array of thresholds at which to calculate the output probabilities.

        Returns:
            Cube containing probabilities at output thresholds for all realizations. Dimensions
            are same as forecast cube with additional threshold dimension first.
        """

<<<<<<< HEAD
        input_probabilties = probability_CDF.data
=======
        input_probabilities = per_realization_CDF.data
>>>>>>> 1c3b584e
        output_thresholds = np.array(output_thresholds, dtype=np.float32)
        bounds_data = get_bounds_of_distribution(forecast.name(), forecast.units)
        lower_bound = bounds_data[0].astype(np.float32)
        if (len(self.model_thresholds) == len(output_thresholds)) and np.allclose(
            self.model_thresholds, output_thresholds
        ):
<<<<<<< HEAD
            output_probabilities = np.copy(input_probabilties.data)
        else:
            # add lower bound with probability 1
            input_probabilties = np.concatenate(
                [
                    np.ones((1,) + input_probabilties.shape[1:], dtype=np.float32),
                    input_probabilties,
=======
            output_probabilities = np.copy(input_probabilities.data)
        else:
            # add lower bound with probability 1
            input_probabilities = np.concatenate(
                [
                    np.ones((1,) + input_probabilities.shape[1:], dtype=np.float32),
                    input_probabilities,
>>>>>>> 1c3b584e
                ],
                axis=0,
            )
            input_thresholds = np.concatenate([[lower_bound], self.model_thresholds])
            # reshape to 2 dimensions
<<<<<<< HEAD
            input_probabilties_2d = np.reshape(
                input_probabilties, (input_probabilties.shape[0], -1)
            )
            output_probabilities_2d = interpolate_multiple_rows_same_x(
                output_thresholds, input_thresholds, input_probabilties_2d.transpose()
            )
            output_probabilities = np.reshape(
                output_probabilities_2d.transpose(),
                (len(output_thresholds),) + input_probabilties.shape[1:],
            )
            # force interpolated probabilties to be monotone (sometimes they
=======
            input_probabilities_2d = np.reshape(
                input_probabilities, (input_probabilities.shape[0], -1)
            )
            output_probabilities_2d = interpolate_multiple_rows_same_x(
                output_thresholds, input_thresholds, input_probabilities_2d.transpose()
            )
            output_probabilities = np.reshape(
                output_probabilities_2d.transpose(),
                (len(output_thresholds),) + input_probabilities.shape[1:],
            )
            # force interpolated probabilities to be monotone (sometimes they
>>>>>>> 1c3b584e
            # are not due to small floating-point errors)
            output_probabilities = self._make_decreasing(output_probabilities)

        # set probability for lower bound to 1
        if np.isclose(output_thresholds[0], lower_bound):
            output_probabilities[0, :] = 1

        # Make output cube
<<<<<<< HEAD
        aux_coords_and_dims = []
        for coord in getattr(forecast, "aux_coords"):
            coord_dims = forecast.coord_dims(coord)
            if len(coord_dims) == 0:
                aux_coords_and_dims.append((coord.copy(), []))
            else:
                aux_coords_and_dims.append(
                    (coord.copy(), forecast.coord_dims(coord)[0] + 1)
                )
        forecast_variable = forecast.name()
        threshold_dim = iris.coords.DimCoord(
            output_thresholds.astype(np.float32),
            standard_name=forecast_variable,
            units=forecast.units,
            var_name="threshold",
            attributes={"spp__relative_to_threshold": "greater_than_or_equal_to"},
        )
        dim_coords_and_dims = [(threshold_dim, 0)] + [
            (coord.copy(), forecast.coord_dims(coord)[0] + 1)
            for coord in forecast.coords(dim_coords=True)
        ]
        probability_cube = iris.cube.Cube(
            output_probabilities.astype(np.float32),
            long_name=f"probability_of_{forecast_variable}_above_threshold",
            units=1,
            attributes=forecast.attributes,
            dim_coords_and_dims=dim_coords_and_dims,
            aux_coords_and_dims=aux_coords_and_dims,
        )
=======
        probability_cube = self._prepare_threshold_probability_cube(
            forecast, output_thresholds
        )
        probability_cube.data = output_probabilities.astype(np.float32)
>>>>>>> 1c3b584e
        return probability_cube

    def process(
        self,
        forecast_cube: Cube,
        feature_cubes: CubeList,
        output_thresholds: List,
        threshold_units: str = None,
    ) -> Cube:
        """Apply rainforests calibration to forecast cube.

        Ensemble forecasts must be in realization representation. Deterministic forecasts
        can be processed to produce a pseudo-ensemble; a realization dimension will be added
        to deterministic forecast cubes if one is not already present.

        The calibration is done in a situation dependent fashion using a series of
<<<<<<< HEAD
        decision-tree models to construct representative distributions which are
        then used to map each input ensemble member onto a series of realisable values.
=======
        decision-tree models to construct representative probability distributions for
        each input ensemble member which are then blended to give the calibrated
        distribution for the full ensemble.
>>>>>>> 1c3b584e

        These distributions are formed in a two-step process:

        1. Evaluate CDF defined over the specified model thresholds for each ensemble member.
<<<<<<< HEAD
        Each exceedence probability is evaluated using the corresponding decision-tree model.

        2. Interpolate each ensemble member distribution to the output thresholds, then average
        over ensemble members
=======
        Each threshold exceedance probability is evaluated using the corresponding
        decision-tree model.

        2. Interpolate each ensemble member distribution to the output thresholds.
>>>>>>> 1c3b584e

        Args:
            forecast_cube:
                Cube containing the forecast to be calibrated; must be as realizations.
            feature_cubes:
                Cubelist containing the feature variables (physical parameters) used as inputs
                to the tree-models for the generation of the associated probability distributions.
                Feature cubes are expected to have the same dimensions as forecast_cube, with
                the exception of the realization dimension. Where the feature_cube contains a
                realization dimension this is expected to be consistent, otherwise the cube will
                be broadcast along the realization dimension.
            output_thresholds:
                Set of output thresholds.
            threshold_units:
                Units in which output_thresholds are specified. If None, assumed to be the same as
                forecast_cube.

        Returns:
            The calibrated forecast cube.

        Raises:
            RuntimeError:
                If the number of tree models is inconsistent with the number of model
                thresholds.
        """
        # Check that the correct number of feature variables has been supplied.
        self._check_num_features(feature_cubes)

        # Align forecast and feature datasets
        aligned_features, aligned_forecast = self._align_feature_variables(
            feature_cubes, forecast_cube
        )

        # Evaluate the CDF using tree models.
<<<<<<< HEAD
        probability_CDF = self._calculate_threshold_probabilities(
=======
        per_realization_CDF = self._calculate_threshold_probabilities(
>>>>>>> 1c3b584e
            aligned_forecast, aligned_features
        )

        # convert units of output thresholds
        if threshold_units:
            original_threshold_unit = Unit(threshold_units)
            forecast_unit = forecast_cube.units
            output_thresholds_in_forecast_units = np.array(
                [
                    original_threshold_unit.convert(x, forecast_unit)
                    for x in output_thresholds
                ]
            )
        else:
            output_thresholds_in_forecast_units = np.array(output_thresholds)

        # Calculate probabilities at output thresholds
<<<<<<< HEAD
        probabilities_by_realization = self._get_ensemble_distributions(
            probability_CDF, aligned_forecast, output_thresholds_in_forecast_units
=======
        interpolated_per_realization_CDF = self._get_ensemble_distributions(
            per_realization_CDF, aligned_forecast, output_thresholds_in_forecast_units
>>>>>>> 1c3b584e
        )

        # Average over realizations
        calibrated_probability_cube = interpolated_per_realization_CDF.collapsed(
            "realization", MEAN
        )
        calibrated_probability_cube.remove_coord("realization")

        return calibrated_probability_cube


class ApplyRainForestsCalibrationTreelite(ApplyRainForestsCalibrationLightGBM):
    """Class to calibrate input forecast given via RainForests approach using treelite
    compiled tree models"""

<<<<<<< HEAD
    def __new__(cls, model_config_dict: dict, threads: int = 1, bin_data: bool = False):
=======
    def __new__(
        cls, model_config_dict: Dict[str, Dict[str, Dict[str, str]]], threads: int = 1
    ):
>>>>>>> 1c3b584e
        """Check required dependency and all model files are available before initialising."""
        # Try and initialise the treelite_runtime library to test if the package
        # is available.
        import treelite_runtime  # noqa: F401

        # Check that all required files have been specified.
<<<<<<< HEAD
        treelite_model_filenames = []
        for lead_time in model_config_dict.keys():
            threshold_keys = [
                t
                for t in model_config_dict[lead_time]
                if t != "combined_feature_splits"
            ]
            for threshold in threshold_keys:
                treelite_model_filenames.append(
                    model_config_dict[lead_time][threshold].get("treelite_model")
                )
        if None in treelite_model_filenames:
            raise ValueError(
                "Path to treelite model missing for one or more model thresholds "
                "in model_config_dict, defaulting to using lightGBM models."
            )
        return super(ApplyRainForestsCalibration, cls).__new__(cls)

    def __init__(
        self, model_config_dict: dict, threads: int = 1, bin_data: bool = False
=======
        ApplyRainForestsCalibration.check_filenames("treelite_model", model_config_dict)
        return super(ApplyRainForestsCalibration, cls).__new__(cls)

    def __init__(
        self, model_config_dict: Dict[str, Dict[str, Dict[str, str]]], threads: int = 1
>>>>>>> 1c3b584e
    ):
        """Initialise the tree model variables used in the application of RainForests
        Calibration. Treelite Predictors are used for tree model predictors.

        Args:
            model_config_dict:
                Dictionary containing Rainforests model configuration variables.
            threads:
                Number of threads to use during prediction with tree-model objects.
            bin_data:
                Bin data according to splits used in models. This speeds up prediction
                if there are many data points which fall into the same bins for all models.

        Dictionary is of format::

            {
                "24": {
                    "0.000010": {
                        "lightgbm_model": "<path_to_lightgbm_model_object>",
                        "treelite_model": "<path_to_treelite_model_object>"
                    },
                    "0.000050": {
                        "lightgbm_model": "<path_to_lightgbm_model_object>",
                        "treelite_model": "<path_to_treelite_model_object>"
                    },
                    "0.000100": {
                        "lightgbm_model": "<path_to_lightgbm_model_object>",
                        "treelite_model": "<path_to_treelite_model_object>"
                    },
                }
            }

        The keys specify the model threshold value, while the associated values
        are the path to the corresponding tree-model objects for that threshold.
        """
        from treelite_runtime import DMatrix, Predictor

<<<<<<< HEAD
        self.model_input_converter = DMatrix

        # Model config is a nested dictionary. Keys of outer level are lead times, and
        # keys of inner level are thresholds. Convert these to int and float.
        lead_times = []
        self.model_thresholds = None
        self.tree_models = {}
        for lead_time_str in model_config_dict.keys():
            lead_time = int(lead_time_str)
            lead_times.append(lead_time)
            thresholds = []
            for threshold_str in model_config_dict[lead_time_str].keys():
                threshold = np.float32(threshold_str)
                thresholds.append(threshold)
                model_filename = Path(
                    model_config_dict[lead_time_str][threshold_str].get(
                        "treelite_model"
                    )
                ).expanduser()
                self.tree_models[lead_time, threshold] = Predictor(
                    libpath=str(model_filename), verbose=False, nthread=threads
                )
            if self.model_thresholds is None:
                self.model_thresholds = np.sort(thresholds)
        self.lead_times = np.sort(lead_times)

        self.bin_data = bin_data
        if self.bin_data:
            self.combined_feature_splits = self._get_feature_splits(model_config_dict)

    def _get_num_features(self) -> int:
        return next(iter(self.tree_models.values())).num_feature
=======
        sorted_model_config_dict = self._parse_model_config(model_config_dict)
        self.model_input_converter = DMatrix
        self.tree_models = {}
        for lead_time in self.lead_times:
            # check all lead times have the same thresholds
            curr_thresholds = np.array([*sorted_model_config_dict[lead_time].keys()])
            if np.any(curr_thresholds != self.model_thresholds):
                raise ValueError("The same thresholds must be used for all lead times.")
            for threshold in self.model_thresholds:
                model_filename = Path(
                    sorted_model_config_dict[lead_time][threshold].get("treelite_model")
                ).expanduser()
                self.tree_models[lead_time, threshold] = Predictor(
                    libpath=str(model_filename), verbose=False, nthread=threads
                )

    def _check_num_features(self, features: CubeList) -> None:
        """Check that the correct number of features has been passed into the model.
        Args:
            features:
                Cubelist containing feature variables.
        """
        expected_num_features = list(self.tree_models.values())[0].num_feature
        if expected_num_features != len(features):
            raise ValueError(
                "Number of expected features does not match number of feature cubes."
            )
>>>>>>> 1c3b584e
<|MERGE_RESOLUTION|>--- conflicted
+++ resolved
@@ -36,19 +36,16 @@
 
 """
 
-<<<<<<< HEAD
 
 from pathlib import Path
 from typing import Dict, List, Tuple
 
 import iris
-=======
 import warnings
 from collections import OrderedDict
 from pathlib import Path
 from typing import Dict, List, Tuple
 
->>>>>>> 1c3b584e
 import numpy as np
 from cf_units import Unit
 from iris.analysis import MEAN
@@ -77,13 +74,8 @@
     to lightGBM if requirements are missing.
     """
 
-<<<<<<< HEAD
-    def __new__(cls, model_config_dict: dict, threads: int = 1, bin_data: bool = False):
-=======
-    def __new__(
-        cls, model_config_dict: Dict[str, Dict[str, Dict[str, str]]], threads: int = 1
-    ):
->>>>>>> 1c3b584e
+    def __new__(cls, model_config_dict: Dict[str, Dict[str, Dict[str, str]]], threads: int = 1, bin_data: bool = False):
+
         """Initialise class object based on package and model file availability.
 
         Args:
@@ -129,49 +121,16 @@
             import treelite_runtime  # noqa: F401
 
             # Check that all required files have been specified.
-<<<<<<< HEAD
-            treelite_model_filenames = []
-            for lead_time in model_config_dict.keys():
-                threshold_keys = [
-                    t
-                    for t in model_config_dict[lead_time]
-                    if t != "combined_feature_splits"
-                ]
-                for threshold in threshold_keys:
-                    treelite_model_filenames.append(
-                        model_config_dict[lead_time][threshold].get("treelite_model")
-                    )
-            if None in treelite_model_filenames:
-                raise ValueError(
-                    "Path to treelite model missing for one or more model thresholds "
-                    "in model_config_dict, defaulting to using lightGBM models."
-                )
-=======
             ApplyRainForestsCalibration.check_filenames(
                 "treelite_model", model_config_dict
             )
->>>>>>> 1c3b584e
         except (ModuleNotFoundError, ValueError):
             # Default to lightGBM.
             cls = ApplyRainForestsCalibrationLightGBM
             # Ensure all required files have been specified.
-<<<<<<< HEAD
-            lightgbm_model_filenames = []
-            for lead_time in model_config_dict.keys():
-                for threshold in model_config_dict[lead_time].keys():
-                    lightgbm_model_filenames.append(
-                        model_config_dict[lead_time][threshold].get("lightgbm_model")
-                    )
-            if None in lightgbm_model_filenames:
-                raise ValueError(
-                    "Path to lightgbm model missing for one or more model thresholds "
-                    "in model_config_dict."
-                )
-=======
             ApplyRainForestsCalibration.check_filenames(
                 "lightgbm_model", model_config_dict
             )
->>>>>>> 1c3b584e
         return super(ApplyRainForestsCalibration, cls).__new__(cls)
 
     def process(self) -> None:
@@ -180,7 +139,6 @@
             "process function must be called via subclass method."
         )
 
-<<<<<<< HEAD
     def _get_num_features(self) -> int:
         """Subclasses should override this function."""
         raise NotImplementedError(
@@ -213,11 +171,11 @@
         split_feature_string = "split_feature="
         threshold_string = "threshold="
         combined_feature_splits = {}
-        for lead_time in self.lead_times:
+        for lead_time in model_config_dict.keys():
             all_splits = [set() for i in range(self._get_num_features())]
-            for threshold_str in model_config_dict[str(lead_time)].keys():
+            for threshold_str in model_config_dict[lead_time].keys():
                 lgb_model_filename = Path(
-                    model_config_dict[str(lead_time)][threshold_str].get(
+                    model_config_dict[lead_time][threshold_str].get(
                         "lightgbm_model"
                     )
                 ).expanduser()
@@ -235,9 +193,9 @@
                             splits = [float(x) for x in line.split(" ")]
                             for feature_ind, threshold in zip(features, splits):
                                 all_splits[feature_ind].add(threshold)
-            combined_feature_splits[lead_time] = [np.sort(list(x)) for x in all_splits]
+            combined_feature_splits[np.float32(lead_time)] = [np.sort(list(x)) for x in all_splits]
         return combined_feature_splits
-=======
+
     @staticmethod
     def check_filenames(
         key_name: str, model_config_dict: Dict[str, Dict[str, Dict[str, str]]]
@@ -301,47 +259,19 @@
             )
             self.model_thresholds = np.array([])
         return sorted_model_config_dict
->>>>>>> 1c3b584e
 
 
 class ApplyRainForestsCalibrationLightGBM(ApplyRainForestsCalibration):
     """Class to calibrate input forecast given via RainForests approach using light-GBM
     tree models"""
 
-<<<<<<< HEAD
-    def __new__(cls, model_config_dict: dict, threads: int = 1, bin_data: bool = False):
-        """Check all model files are available before initialising."""
-        lightgbm_model_filenames = []
-        for lead_time in model_config_dict.keys():
-            threshold_keys = [
-                t
-                for t in model_config_dict[lead_time]
-                if t != "combined_feature_splits"
-            ]
-            for threshold in threshold_keys:
-                lightgbm_model_filenames.append(
-                    model_config_dict[lead_time][threshold].get("lightgbm_model")
-                )
-        if None in lightgbm_model_filenames:
-            raise ValueError(
-                "Path to lightgbm model missing for one or more model thresholds "
-                "in model_config_dict."
-            )
-        return super(ApplyRainForestsCalibration, cls).__new__(cls)
-
-    def __init__(
-        self, model_config_dict: dict, threads: int = 1, bin_data: bool = False
-=======
-    def __new__(
-        cls, model_config_dict: Dict[str, Dict[str, Dict[str, str]]], threads: int = 1
-    ):
+    def __new__(cls, model_config_dict: Dict[str, Dict[str, Dict[str, str]]], threads: int = 1, bin_data: bool = False):
         """Check all model files are available before initialising."""
         ApplyRainForestsCalibration.check_filenames("lightgbm_model", model_config_dict)
         return super(ApplyRainForestsCalibration, cls).__new__(cls)
 
     def __init__(
-        self, model_config_dict: Dict[str, Dict[str, Dict[str, str]]], threads: int = 1
->>>>>>> 1c3b584e
+        self, model_config_dict: Dict[str, Dict[str, Dict[str, str]]], threads: int = 1, bin_data: bool = False
     ):
         """Initialise the tree model variables used in the application of RainForests
         Calibration. LightGBM Boosters are used for tree model predictors.
@@ -380,9 +310,6 @@
         """
         from lightgbm import Booster
 
-<<<<<<< HEAD
-        self.model_input_converter = np.array
-=======
         sorted_model_config_dict = self._parse_model_config(model_config_dict)
         self.model_input_converter = np.array
         self.tree_models = {}
@@ -402,31 +329,6 @@
                 self.tree_models[lead_time, threshold] = Booster(
                     model_file=str(model_filename)
                 ).reset_parameter({"num_threads": threads})
->>>>>>> 1c3b584e
-
-        # Model config is a nested dictionary. Keys of outer level are lead times, and
-        # keys of inner level are thresholds. Convert these to int and float.
-        lead_times = []
-        self.model_thresholds = None
-        self.tree_models = {}
-        for lead_time_str in model_config_dict.keys():
-            lead_time = int(lead_time_str)
-            lead_times.append(lead_time)
-            thresholds = []
-            for threshold_str in model_config_dict[lead_time_str].keys():
-                threshold = np.float32(threshold_str)
-                thresholds.append(threshold)
-                model_filename = Path(
-                    model_config_dict[lead_time_str][threshold_str].get(
-                        "lightgbm_model"
-                    )
-                ).expanduser()
-                self.tree_models[lead_time, threshold] = Booster(
-                    model_file=str(model_filename)
-                ).reset_parameter({"num_threads": threads})
-            if self.model_thresholds is None:
-                self.model_thresholds = np.sort(thresholds)
-        self.lead_times = np.sort(lead_times)
 
         self.bin_data = bin_data
         if self.bin_data:
@@ -435,18 +337,6 @@
     def _get_num_features(self) -> int:
         return next(iter(self.tree_models.values())).num_feature()
 
-<<<<<<< HEAD
-=======
-        Args:
-            features:
-                Cubelist containing feature variables.
-        """
-        expected_num_features = list(self.tree_models.values())[0].num_feature()
-        if expected_num_features != len(features):
-            raise ValueError(
-                "Number of expected features does not match number of feature cubes."
-            )
->>>>>>> 1c3b584e
 
     def _align_feature_variables(
         self, feature_cubes: CubeList, forecast_cube: Cube
@@ -536,11 +426,7 @@
 
         return aligned_cubes[:-1], aligned_cubes[-1]
 
-<<<<<<< HEAD
-    def _prepare_threshold_probability_cube(self, forecast_cube):
-=======
     def _prepare_threshold_probability_cube(self, forecast_cube, thresholds):
->>>>>>> 1c3b584e
         """Initialise a cube with the same dimensions as the input forecast_cube,
         with an additional threshold dimension added as the leading dimension.
 
@@ -564,11 +450,7 @@
             optional_attributes=forecast_cube.attributes,
         )
         threshold_coord = DimCoord(
-<<<<<<< HEAD
-            self.model_thresholds,
-=======
             thresholds,
->>>>>>> 1c3b584e
             standard_name=forecast_variable,
             var_name="threshold",
             units=forecast_cube.units,
@@ -649,21 +531,13 @@
                 array to populate with output; will be modified in place
         """
 
-<<<<<<< HEAD
-        if int(lead_time_hours) in self.lead_times:
-            model_lead_time = lead_time_hours
-=======
-        input_dataset = self.model_input_converter(input_data)
-
         if np.float32(lead_time_hours) in self.lead_times:
             model_lead_time = np.float32(lead_time_hours)
->>>>>>> 1c3b584e
         else:
             # find closest model lead time
             best_ind = np.argmin(np.abs(self.lead_times - lead_time_hours))
             model_lead_time = self.lead_times[best_ind]
 
-<<<<<<< HEAD
         if self.bin_data:
             # bin by feature splits
             feature_splits = self.combined_feature_splits[model_lead_time]
@@ -675,14 +549,6 @@
             # sort so rows in the same bins are grouped
             sort_ind = np.lexsort(
                 tuple([binned_data[:, i] for i in range(input_data.shape[1])])
-=======
-        for threshold_index, threshold in enumerate(self.model_thresholds):
-            model = self.tree_models[model_lead_time, threshold]
-            prediction = model.predict(input_dataset)
-            prediction = np.clip(prediction, 0, 1)
-            output_data[threshold_index, :] = np.reshape(
-                prediction, output_data.shape[1:]
->>>>>>> 1c3b584e
             )
             sorted_data = binned_data[sort_ind]
             reverse_sort_ind = np.argsort(sort_ind)
@@ -741,11 +607,7 @@
         """
 
         threshold_probability_cube = self._prepare_threshold_probability_cube(
-<<<<<<< HEAD
-            forecast_cube
-=======
             forecast_cube, self.model_thresholds
->>>>>>> 1c3b584e
         )
 
         input_dataset = self._prepare_features_array(feature_cubes)
@@ -766,18 +628,6 @@
         return threshold_probability_cube
 
     def _get_ensemble_distributions(
-<<<<<<< HEAD
-        self, probability_CDF: Cube, forecast: Cube, output_thresholds: ndarray
-    ) -> Cube:
-        """
-        Interpolate probilities calculated at model thresholds to extract probabilities
-        at output thresholds for all realizations.
-
-        Args:
-            probability_CDF:
-                Cube containing the CDF of probabilities for each ensemble member at model
-                thresholds.
-=======
         self, per_realization_CDF: Cube, forecast: Cube, output_thresholds: ndarray
     ) -> Cube:
         """
@@ -788,7 +638,6 @@
             per_realization_CDF:
                 Cube containing the CDF probabilities for each ensemble member at model
                 thresholds, with threshold as the first dimension.
->>>>>>> 1c3b584e
             forecast:
                 Cube containing NWP ensemble forecast.
             output_thresholds:
@@ -799,26 +648,13 @@
             are same as forecast cube with additional threshold dimension first.
         """
 
-<<<<<<< HEAD
-        input_probabilties = probability_CDF.data
-=======
         input_probabilities = per_realization_CDF.data
->>>>>>> 1c3b584e
         output_thresholds = np.array(output_thresholds, dtype=np.float32)
         bounds_data = get_bounds_of_distribution(forecast.name(), forecast.units)
         lower_bound = bounds_data[0].astype(np.float32)
         if (len(self.model_thresholds) == len(output_thresholds)) and np.allclose(
             self.model_thresholds, output_thresholds
         ):
-<<<<<<< HEAD
-            output_probabilities = np.copy(input_probabilties.data)
-        else:
-            # add lower bound with probability 1
-            input_probabilties = np.concatenate(
-                [
-                    np.ones((1,) + input_probabilties.shape[1:], dtype=np.float32),
-                    input_probabilties,
-=======
             output_probabilities = np.copy(input_probabilities.data)
         else:
             # add lower bound with probability 1
@@ -826,25 +662,11 @@
                 [
                     np.ones((1,) + input_probabilities.shape[1:], dtype=np.float32),
                     input_probabilities,
->>>>>>> 1c3b584e
                 ],
                 axis=0,
             )
             input_thresholds = np.concatenate([[lower_bound], self.model_thresholds])
             # reshape to 2 dimensions
-<<<<<<< HEAD
-            input_probabilties_2d = np.reshape(
-                input_probabilties, (input_probabilties.shape[0], -1)
-            )
-            output_probabilities_2d = interpolate_multiple_rows_same_x(
-                output_thresholds, input_thresholds, input_probabilties_2d.transpose()
-            )
-            output_probabilities = np.reshape(
-                output_probabilities_2d.transpose(),
-                (len(output_thresholds),) + input_probabilties.shape[1:],
-            )
-            # force interpolated probabilties to be monotone (sometimes they
-=======
             input_probabilities_2d = np.reshape(
                 input_probabilities, (input_probabilities.shape[0], -1)
             )
@@ -856,7 +678,6 @@
                 (len(output_thresholds),) + input_probabilities.shape[1:],
             )
             # force interpolated probabilities to be monotone (sometimes they
->>>>>>> 1c3b584e
             # are not due to small floating-point errors)
             output_probabilities = self._make_decreasing(output_probabilities)
 
@@ -865,42 +686,10 @@
             output_probabilities[0, :] = 1
 
         # Make output cube
-<<<<<<< HEAD
-        aux_coords_and_dims = []
-        for coord in getattr(forecast, "aux_coords"):
-            coord_dims = forecast.coord_dims(coord)
-            if len(coord_dims) == 0:
-                aux_coords_and_dims.append((coord.copy(), []))
-            else:
-                aux_coords_and_dims.append(
-                    (coord.copy(), forecast.coord_dims(coord)[0] + 1)
-                )
-        forecast_variable = forecast.name()
-        threshold_dim = iris.coords.DimCoord(
-            output_thresholds.astype(np.float32),
-            standard_name=forecast_variable,
-            units=forecast.units,
-            var_name="threshold",
-            attributes={"spp__relative_to_threshold": "greater_than_or_equal_to"},
-        )
-        dim_coords_and_dims = [(threshold_dim, 0)] + [
-            (coord.copy(), forecast.coord_dims(coord)[0] + 1)
-            for coord in forecast.coords(dim_coords=True)
-        ]
-        probability_cube = iris.cube.Cube(
-            output_probabilities.astype(np.float32),
-            long_name=f"probability_of_{forecast_variable}_above_threshold",
-            units=1,
-            attributes=forecast.attributes,
-            dim_coords_and_dims=dim_coords_and_dims,
-            aux_coords_and_dims=aux_coords_and_dims,
-        )
-=======
         probability_cube = self._prepare_threshold_probability_cube(
             forecast, output_thresholds
         )
         probability_cube.data = output_probabilities.astype(np.float32)
->>>>>>> 1c3b584e
         return probability_cube
 
     def process(
@@ -917,29 +706,17 @@
         to deterministic forecast cubes if one is not already present.
 
         The calibration is done in a situation dependent fashion using a series of
-<<<<<<< HEAD
-        decision-tree models to construct representative distributions which are
-        then used to map each input ensemble member onto a series of realisable values.
-=======
         decision-tree models to construct representative probability distributions for
         each input ensemble member which are then blended to give the calibrated
         distribution for the full ensemble.
->>>>>>> 1c3b584e
 
         These distributions are formed in a two-step process:
 
         1. Evaluate CDF defined over the specified model thresholds for each ensemble member.
-<<<<<<< HEAD
-        Each exceedence probability is evaluated using the corresponding decision-tree model.
-
-        2. Interpolate each ensemble member distribution to the output thresholds, then average
-        over ensemble members
-=======
         Each threshold exceedance probability is evaluated using the corresponding
         decision-tree model.
 
         2. Interpolate each ensemble member distribution to the output thresholds.
->>>>>>> 1c3b584e
 
         Args:
             forecast_cube:
@@ -974,11 +751,7 @@
         )
 
         # Evaluate the CDF using tree models.
-<<<<<<< HEAD
-        probability_CDF = self._calculate_threshold_probabilities(
-=======
         per_realization_CDF = self._calculate_threshold_probabilities(
->>>>>>> 1c3b584e
             aligned_forecast, aligned_features
         )
 
@@ -996,13 +769,8 @@
             output_thresholds_in_forecast_units = np.array(output_thresholds)
 
         # Calculate probabilities at output thresholds
-<<<<<<< HEAD
-        probabilities_by_realization = self._get_ensemble_distributions(
-            probability_CDF, aligned_forecast, output_thresholds_in_forecast_units
-=======
         interpolated_per_realization_CDF = self._get_ensemble_distributions(
             per_realization_CDF, aligned_forecast, output_thresholds_in_forecast_units
->>>>>>> 1c3b584e
         )
 
         # Average over realizations
@@ -1018,47 +786,19 @@
     """Class to calibrate input forecast given via RainForests approach using treelite
     compiled tree models"""
 
-<<<<<<< HEAD
-    def __new__(cls, model_config_dict: dict, threads: int = 1, bin_data: bool = False):
-=======
-    def __new__(
-        cls, model_config_dict: Dict[str, Dict[str, Dict[str, str]]], threads: int = 1
-    ):
->>>>>>> 1c3b584e
+    def __new__(cls, model_config_dict: Dict[str, Dict[str, Dict[str, str]]], threads: int = 1, bin_data: bool = False):
+
         """Check required dependency and all model files are available before initialising."""
         # Try and initialise the treelite_runtime library to test if the package
         # is available.
         import treelite_runtime  # noqa: F401
 
         # Check that all required files have been specified.
-<<<<<<< HEAD
-        treelite_model_filenames = []
-        for lead_time in model_config_dict.keys():
-            threshold_keys = [
-                t
-                for t in model_config_dict[lead_time]
-                if t != "combined_feature_splits"
-            ]
-            for threshold in threshold_keys:
-                treelite_model_filenames.append(
-                    model_config_dict[lead_time][threshold].get("treelite_model")
-                )
-        if None in treelite_model_filenames:
-            raise ValueError(
-                "Path to treelite model missing for one or more model thresholds "
-                "in model_config_dict, defaulting to using lightGBM models."
-            )
-        return super(ApplyRainForestsCalibration, cls).__new__(cls)
-
-    def __init__(
-        self, model_config_dict: dict, threads: int = 1, bin_data: bool = False
-=======
         ApplyRainForestsCalibration.check_filenames("treelite_model", model_config_dict)
         return super(ApplyRainForestsCalibration, cls).__new__(cls)
 
     def __init__(
-        self, model_config_dict: Dict[str, Dict[str, Dict[str, str]]], threads: int = 1
->>>>>>> 1c3b584e
+        self, model_config_dict: Dict[str, Dict[str, Dict[str, str]]], threads: int = 1, bin_data: bool = False
     ):
         """Initialise the tree model variables used in the application of RainForests
         Calibration. Treelite Predictors are used for tree model predictors.
@@ -1096,40 +836,6 @@
         """
         from treelite_runtime import DMatrix, Predictor
 
-<<<<<<< HEAD
-        self.model_input_converter = DMatrix
-
-        # Model config is a nested dictionary. Keys of outer level are lead times, and
-        # keys of inner level are thresholds. Convert these to int and float.
-        lead_times = []
-        self.model_thresholds = None
-        self.tree_models = {}
-        for lead_time_str in model_config_dict.keys():
-            lead_time = int(lead_time_str)
-            lead_times.append(lead_time)
-            thresholds = []
-            for threshold_str in model_config_dict[lead_time_str].keys():
-                threshold = np.float32(threshold_str)
-                thresholds.append(threshold)
-                model_filename = Path(
-                    model_config_dict[lead_time_str][threshold_str].get(
-                        "treelite_model"
-                    )
-                ).expanduser()
-                self.tree_models[lead_time, threshold] = Predictor(
-                    libpath=str(model_filename), verbose=False, nthread=threads
-                )
-            if self.model_thresholds is None:
-                self.model_thresholds = np.sort(thresholds)
-        self.lead_times = np.sort(lead_times)
-
-        self.bin_data = bin_data
-        if self.bin_data:
-            self.combined_feature_splits = self._get_feature_splits(model_config_dict)
-
-    def _get_num_features(self) -> int:
-        return next(iter(self.tree_models.values())).num_feature
-=======
         sorted_model_config_dict = self._parse_model_config(model_config_dict)
         self.model_input_converter = DMatrix
         self.tree_models = {}
@@ -1146,15 +852,9 @@
                     libpath=str(model_filename), verbose=False, nthread=threads
                 )
 
-    def _check_num_features(self, features: CubeList) -> None:
-        """Check that the correct number of features has been passed into the model.
-        Args:
-            features:
-                Cubelist containing feature variables.
-        """
-        expected_num_features = list(self.tree_models.values())[0].num_feature
-        if expected_num_features != len(features):
-            raise ValueError(
-                "Number of expected features does not match number of feature cubes."
-            )
->>>>>>> 1c3b584e
+        self.bin_data = bin_data
+        if self.bin_data:
+            self.combined_feature_splits = self._get_feature_splits(model_config_dict)
+
+    def _get_num_features(self) -> int:
+        return next(iter(self.tree_models.values())).num_feature
