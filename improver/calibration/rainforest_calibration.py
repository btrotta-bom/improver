# -*- coding: utf-8 -*-
# -----------------------------------------------------------------------------
# (C) British Crown copyright. The Met Office.
# All rights reserved.
#
# Redistribution and use in source and binary forms, with or without
# modification, are permitted provided that the following conditions are met:
#
# * Redistributions of source code must retain the above copyright notice, this
#   list of conditions and the following disclaimer.
#
# * Redistributions in binary form must reproduce the above copyright notice,
#   this list of conditions and the following disclaimer in the documentation
#   and/or other materials provided with the distribution.
#
# * Neither the name of the copyright holder nor the names of its
#   contributors may be used to endorse or promote products derived from
#   this software without specific prior written permission.
#
# THIS SOFTWARE IS PROVIDED BY THE COPYRIGHT HOLDERS AND CONTRIBUTORS "AS IS"
# AND ANY EXPRESS OR IMPLIED WARRANTIES, INCLUDING, BUT NOT LIMITED TO, THE
# IMPLIED WARRANTIES OF MERCHANTABILITY AND FITNESS FOR A PARTICULAR PURPOSE
# ARE DISCLAIMED. IN NO EVENT SHALL THE COPYRIGHT HOLDER OR CONTRIBUTORS BE
# LIABLE FOR ANY DIRECT, INDIRECT, INCIDENTAL, SPECIAL, EXEMPLARY, OR
# CONSEQUENTIAL DAMAGES (INCLUDING, BUT NOT LIMITED TO, PROCUREMENT OF
# SUBSTITUTE GOODS OR SERVICES; LOSS OF USE, DATA, OR PROFITS; OR BUSINESS
# INTERRUPTION) HOWEVER CAUSED AND ON ANY THEORY OF LIABILITY, WHETHER IN
# CONTRACT, STRICT LIABILITY, OR TORT (INCLUDING NEGLIGENCE OR OTHERWISE)
# ARISING IN ANY WAY OUT OF THE USE OF THIS SOFTWARE, EVEN IF ADVISED OF THE
# POSSIBILITY OF SUCH DAMAGE.
"""RainForests calibration Plugins.

.. Further information is available in:
.. include:: extended_documentation/calibration/rainforests_calibration/
   rainforests_calibration.rst

"""


from pathlib import Path
<<<<<<< HEAD
from typing import Dict, List, Tuple
=======
from typing import List, Tuple
>>>>>>> 66899eaf

import iris
import numpy as np
from cf_units import Unit
from iris.analysis import MEAN
from iris.coords import DimCoord
from iris.cube import Cube, CubeList
from numpy import ndarray

from improver import PostProcessingPlugin
from improver.constants import MINUTES_IN_HOUR, SECONDS_IN_MINUTE
from improver.ensemble_copula_coupling.utilities import (
    get_bounds_of_distribution,
    interpolate_multiple_rows_same_x,
)
from improver.metadata.utilities import (
    create_new_diagnostic_cube,
    generate_mandatory_attributes,
)
from improver.utilities.cube_manipulation import add_coordinate_to_cube, compare_coords


class ApplyRainForestsCalibration(PostProcessingPlugin):
    """Generic class to calibrate input forecast via RainForests.

    The choice of tree-model library is determined from package availability, and whether
    all required models files are available. Treelite is the preferred option, defaulting
    to lightGBM if requirements are missing.
    """

    def __new__(cls, model_config_dict: dict, threads: int = 1, bin_data: bool = False):
        """Initialise class object based on package and model file availability.

        Args:
            model_config_dict:
                Dictionary containing Rainforests model configuration variables.
            threads:
                Number of threads to use during prediction with tree-model objects.
            bin_data:
                Bin data according to splits used in models. This speeds up prediction
                if there are many data points which fall into the same bins for all models.

        Dictionary is of format::

        {
        "24": {
            "0.000010": {
                "lightgbm_model": "<path_to_lightgbm_model_object>",
                "treelite_model": "<path_to_treelite_model_object>"
            },
            "0.000050": {
                "lightgbm_model": "<path_to_lightgbm_model_object>",
                "treelite_model": "<path_to_treelite_model_object>"
            },
            "0.000100": {
                "lightgbm_model": "<path_to_lightgbm_model_object>",
                "treelite_model": "<path_to_treelite_model_object>"
            },
        }

        The keys specify the lead times and model threshold values, while the
        associated values are the path to the corresponding tree-model objects
        for that lead time and threshold.

        Treelite predictors are used if treelite_runtime is an installed dependency
        and an associated path has been provided for all thresholds, otherwise lightgbm
        Boosters are used as the default tree model type.
        """
        try:
            # Use treelite class, unless subsequent conditions fail.
            cls = ApplyRainForestsCalibrationTreelite
            # Try and initialise the treelite_runtime library to test if the package
            # is available.
            import treelite_runtime  # noqa: F401

            # Check that all required files have been specified.
            treelite_model_filenames = []
            for lead_time in model_config_dict.keys():
                threshold_keys = [
                    t
                    for t in model_config_dict[lead_time]
                    if t != "combined_feature_splits"
                ]
                for threshold in threshold_keys:
                    treelite_model_filenames.append(
                        model_config_dict[lead_time][threshold].get("treelite_model")
                    )
            if None in treelite_model_filenames:
                raise ValueError(
                    "Path to treelite model missing for one or more model thresholds "
                    "in model_config_dict, defaulting to using lightGBM models."
                )
        except (ModuleNotFoundError, ValueError):
            # Default to lightGBM.
            cls = ApplyRainForestsCalibrationLightGBM
            # Ensure all required files have been specified.
            lightgbm_model_filenames = []
            for lead_time in model_config_dict.keys():
                for threshold in model_config_dict[lead_time].keys():
                    lightgbm_model_filenames.append(
                        model_config_dict[lead_time][threshold].get("lightgbm_model")
                    )
            if None in lightgbm_model_filenames:
                raise ValueError(
                    "Path to lightgbm model missing for one or more model thresholds "
                    "in model_config_dict."
                )
        return super(ApplyRainForestsCalibration, cls).__new__(cls)

    def process(self) -> None:
        """Subclasses should override this function."""
        raise NotImplementedError(
            "process function must be called via subclass method."
        )

    def _get_num_features(self) -> int:
        """Subclasses should override this function."""
        raise NotImplementedError(
            "_get_num_features function must be called via subclass method."
        )

    def _check_num_features(self, features: CubeList) -> None:
        """Check that the correct number of features has been passed into the model.
        Args:
            features:
                Cubelist containing feature variables.
        """
        expected_num_features = self._get_num_features()
        if expected_num_features != len(features):
            raise ValueError(
                "Number of expected features does not match number of feature cubes."
            )

    def _get_feature_splits(self, model_config_dict) -> Dict[int, List[ndarray]]:
        """Get the combined feature splits (over all thresholds) for each lead time.
        
        Args:
            model_config_dict: dictionary of the same format expected by __init__

        Returns:
            dict where keys are the lead times and the values are lists of lists.
            The outer list has length equal to the number of model features, and it contains 
            the lists of feature splits for each feature. Each feature's list of splits is ordered.
        """
        split_feature_string = "split_feature="
        threshold_string = "threshold="
        combined_feature_splits = {}
        for lead_time in self.lead_times:
            all_splits = [set() for i in range(self._get_num_features())]
            for threshold_str in model_config_dict[str(lead_time)].keys():
                lgb_model_filename = Path(
                    model_config_dict[str(lead_time)][threshold_str].get(
                        "lightgbm_model"
                    )
                ).expanduser()
                with open(lgb_model_filename, "r") as f:
                    for line in f:
                        if line.startswith(split_feature_string):
                            line = line[len(split_feature_string) : -1]
                            if len(line) == 0:
                                continue
                            features = [int(x) for x in line.split(" ")]
                        elif line.startswith(threshold_string):
                            line = line[len(threshold_string) : -1]
                            if len(line) == 0:
                                continue
                            splits = [float(x) for x in line.split(" ")]
                            for feature_ind, threshold in zip(features, splits):
                                all_splits[feature_ind].add(threshold)
            combined_feature_splits[lead_time] = [np.sort(list(x)) for x in all_splits]
        return combined_feature_splits


class ApplyRainForestsCalibrationLightGBM(ApplyRainForestsCalibration):
    """Class to calibrate input forecast given via RainForests approach using light-GBM
    tree models"""

    def __new__(cls, model_config_dict: dict, threads: int = 1, bin_data: bool = False):
        """Check all model files are available before initialising."""
        lightgbm_model_filenames = []
        for lead_time in model_config_dict.keys():
            threshold_keys = [
                t
                for t in model_config_dict[lead_time]
                if t != "combined_feature_splits"
            ]
            for threshold in threshold_keys:
                lightgbm_model_filenames.append(
                    model_config_dict[lead_time][threshold].get("lightgbm_model")
                )
        if None in lightgbm_model_filenames:
            raise ValueError(
                "Path to lightgbm model missing for one or more model thresholds "
                "in model_config_dict."
            )
        return super(ApplyRainForestsCalibration, cls).__new__(cls)

    def __init__(
        self, model_config_dict: dict, threads: int = 1, bin_data: bool = False
    ):
        """Initialise the tree model variables used in the application of RainForests
        Calibration. LightGBM Boosters are used for tree model predictors.

        Args:
            model_config_dict:
                Dictionary containing Rainforests model configuration variables.
            threads:
                Number of threads to use during prediction with tree-model objects.
            bin_data:
                Bin data according to splits used in models. This speeds up prediction
                if there are many data points which fall into the same bins for all models.

        Dictionary is of format::

            {
                "24": {
                    "0.000010": {
                        "lightgbm_model": "<path_to_lightgbm_model_object>",
                        "treelite_model": "<path_to_treelite_model_object>"
                    },
                    "0.000050": {
                        "lightgbm_model": "<path_to_lightgbm_model_object>",
                        "treelite_model": "<path_to_treelite_model_object>"
                    },
                    "0.000100": {
                        "lightgbm_model": "<path_to_lightgbm_model_object>",
                        "treelite_model": "<path_to_treelite_model_object>"
                    },
                }
            }

        The keys specify the lead times and model threshold values, while the
        associated values are the path to the corresponding tree-model objects
        for that lead time and threshold.
        """
        from lightgbm import Booster

        self.model_input_converter = np.array

        # Model config is a nested dictionary. Keys of outer level are lead times, and
        # keys of inner level are thresholds. Convert these to int and float.
        lead_times = []
        self.model_thresholds = None
        self.tree_models = {}
        for lead_time_str in model_config_dict.keys():
            lead_time = int(lead_time_str)
            lead_times.append(lead_time)
            thresholds = []
            for threshold_str in model_config_dict[lead_time_str].keys():
                threshold = np.float32(threshold_str)
                thresholds.append(threshold)
                model_filename = Path(
                    model_config_dict[lead_time_str][threshold_str].get(
                        "lightgbm_model"
                    )
                ).expanduser()
                self.tree_models[lead_time, threshold] = Booster(
                    model_file=str(model_filename)
                ).reset_parameter({"num_threads": threads})
            if self.model_thresholds is None:
                self.model_thresholds = np.sort(thresholds)
        self.lead_times = np.sort(lead_times)

        self.bin_data = bin_data
        if self.bin_data:
            self.combined_feature_splits = self._get_feature_splits(model_config_dict)

    def _get_num_features(self) -> int:
        return self.tree_models[
            self.lead_times[0], self.model_thresholds[0]
        ].num_feature()

    def _align_feature_variables(
        self, feature_cubes: CubeList, forecast_cube: Cube
    ) -> Tuple[CubeList, Cube]:
        """Ensure that feature cubes have consistent dimension coordinates. If realization
        dimension present in any cube, all cubes lacking this dimension will have realization
        dimension added and broadcast along this new dimension.

        This situation occurs when derived fields (such as accumulated solar radiation)
        are used as predictors. As these fields do not contain a realization dimension,
        they must be broadcast to match the NWP fields that do contain realization, so that
        all features have consistent shape.

        In the case of deterministic models (those without a realization dimension), a
        realization dimension is added to allow consistent behaviour between ensemble and
        deterministic models.

        Args:
            feature_cubes:
                Cubelist containing feature variables to align.
            forecast_cube:
                Cube containing the forecast variable to align.

        Returns:
            - feature_cubes with realization coordinate added to each cube if absent
            - forecast_cube with realization coordinate added if absent

        Raises:
            ValueError:
                if feature/forecast variables have inconsistent dimension coordinates
                (excluding realization dimension), or if feature/forecast variables have
                different length realization coordinate over cubes containing a realization
                coordinate.
        """
        combined_cubes = CubeList(list([*feature_cubes, forecast_cube]))

        # Compare feature cube coordinates, raise error if dim-coords don't match
        compare_feature_coords = compare_coords(
            combined_cubes, ignored_coords=["realization"]
        )
        for misaligned_coords in compare_feature_coords:
            for coord_info in misaligned_coords.values():
                if coord_info["data_dims"] is not None:
                    raise ValueError(
                        "Mismatch between non-realization dimension coords."
                    )

        # Compare realization coordinates across cubes where present;
        # raise error if realization coordinates don't match, otherwise set
        # common_realization_coord to broadcast over.
        realization_coords = {
            variable.name(): variable.coord("realization")
            for variable in combined_cubes
            if variable.coords("realization")
        }
        if not realization_coords:
            # Case I: realization_coords is empty. Add single realization dim to all cubes.
            common_realization_coord = DimCoord(
                [0], standard_name="realization", units=1
            )
        else:
            # Case II: realization_coords is not empty.
            # Note: In future, another option here could be to filter to common realization
            # values using filter_realizations() in utilities.cube_manipulation.
            variables_with_realization = list(realization_coords.keys())
            sample_realization = realization_coords[variables_with_realization[0]]
            for feature in variables_with_realization[1:]:
                if realization_coords[feature] != sample_realization:
                    raise ValueError("Mismatch between realization dimension coords.")
            common_realization_coord = sample_realization

        # Add realization coord to cubes where absent by broadcasting along this dimension
        aligned_cubes = CubeList()
        for cube in combined_cubes:
            if not cube.coords("realization"):
                expanded_cube = add_coordinate_to_cube(
                    cube, new_coord=common_realization_coord
                )
                aligned_cubes.append(expanded_cube)
            else:
                aligned_cubes.append(cube)

        # Make data contiguous (required for numba interpolation)
        for cube in aligned_cubes:
            if not cube.data.flags["C_CONTIGUOUS"]:
                cube.data = np.ascontiguousarray(cube.data, dtype=cube.data.dtype)

        return aligned_cubes[:-1], aligned_cubes[-1]

    def _prepare_threshold_probability_cube(self, forecast_cube):
        """Initialise a cube with the same dimensions as the input forecast_cube,
        with an additional threshold dimension added as the leading dimension.

        Args:
            forecast_cube:
                Cube containing the forecast to be calibrated.

        Returns:
            An empty probability cube.
        """
        # Create a template for CDF, with threshold the leading dimension.
        forecast_variable = forecast_cube.name()

        probability_cube = create_new_diagnostic_cube(
            name=f"probability_of_{forecast_variable}_above_threshold",
            units="1",
            template_cube=forecast_cube,
            mandatory_attributes=generate_mandatory_attributes([forecast_cube]),
        )
        threshold_coord = DimCoord(
            self.model_thresholds,
            standard_name=forecast_variable,
            var_name="threshold",
            units=forecast_cube.units,
            attributes={"spp__relative_to_threshold": "above"},
        )
        probability_cube = add_coordinate_to_cube(
            probability_cube, new_coord=threshold_coord,
        )

        return probability_cube

    def _prepare_features_array(self, feature_cubes: CubeList) -> ndarray:
        """Convert gridded feature cubes into a numpy array, with feature variables
        sorted alphabetically.

        Note: It is expected that feature_cubes has been aligned using
        _align_feature_variables prior to calling this function.

        Args:
            feature_cubes:
                Cubelist containing the independent feature variables for prediction.

        Returns:
            Array containing flattened feature variables,

        Raises:
            ValueError:
                If flattened cubes have differing length.
        """
        # Get the names of features and sort alphabetically
        feature_variables = [cube.name() for cube in feature_cubes]
        feature_variables.sort()

        # Unpack the cube-data into an array to feed into the tree-models.
        features_list = []
        for feature in feature_variables:
            cube = feature_cubes.extract_cube(feature)
            features_list.append(cube.data.ravel()[:, np.newaxis])
        features_arr = np.concatenate(features_list, axis=1)

        return features_arr

    def _make_decreasing(self, probability_data: ndarray) -> ndarray:
        """Enforce monotonicity on the CDF data, where threshold dimension
        is assumed to be the leading dimension.

        This is achieved by identifying the minimum value progressively along
        the leading dimension by comparing to all preceding probability values along
        this dimension. The same is done for maximum values, comparing to all
        succeeding values along the leading dimension. Averaging these resulting
        arrays results in an array decreasing monotonically in the threshold dimension.

        Args:
            probability_data:
                The probability data as exceedence probabilities.

        Returns:
            The probability data, enforced to be monotonically decreasing along
            the leading dimension.
        """
        lower = np.minimum.accumulate(probability_data, axis=0)
        upper = np.flip(
            np.maximum.accumulate(np.flip(probability_data, axis=0), axis=0), axis=0
        )
        return 0.5 * (upper + lower)

    def _evaluate_probabilities(
        self, input_data: ndarray, lead_time_hours: int, output_data: ndarray,
    ) -> None:
        """Evaluate probability that forecast exceeds thresholds.

        Args:
            input_data:
                2-d array of data for the feature variables of the model
            lead_time_hours:
                lead time in hours
            output_data:
                array to populate with output; will be modified in place
        """

        if int(lead_time_hours) in self.lead_times:
            model_lead_time = lead_time_hours
        else:
            # find closest model lead time
            best_ind = np.argmin(np.abs(self.lead_times - lead_time_hours))
            model_lead_time = self.lead_times[best_ind]

        if self.bin_data:
            # bin by feature splits
            feature_splits = self.combined_feature_splits[model_lead_time]
            binned_data = np.empty(input_data.shape, dtype=np.int32)
            for i in range(len(feature_splits)):
                binned_data[:, i] = np.digitize(
                    input_data[:, i], bins=feature_splits[i]
                )
            # sort so rows in the same bins are grouped
            sort_ind = np.lexsort(
                tuple([binned_data[:, i] for i in range(input_data.shape[1])])
            )
            sorted_data = binned_data[sort_ind]
            reverse_sort_ind = np.argsort(sort_ind)
            # we only need to predict for rows which are different from the previous row
            diff = np.any(np.diff(sorted_data, axis=0) != 0, axis=1)
            predict_rows = np.concatenate([[0], np.nonzero(diff)[0] + 1])
            data_for_prediction = input_data[sort_ind][predict_rows]
            full_prediction = np.empty((input_data.shape[0],))
            # forward fill code inspired by this: https://stackoverflow.com/a/41191127
            fill_inds = np.zeros(len(full_prediction), dtype=np.int32)
            fill_inds[predict_rows] = predict_rows
            fill_inds = np.maximum.accumulate(fill_inds)
            dataset_for_prediction = self.model_input_converter(data_for_prediction)

            for threshold_index, threshold in enumerate(self.model_thresholds):
                model = self.tree_models[model_lead_time, threshold]
                prediction = model.predict(dataset_for_prediction)
                prediction = np.maximum(np.minimum(1, prediction), 0)
                full_prediction[predict_rows] = prediction
                full_prediction = full_prediction[fill_inds]
                # restore original order
                full_prediction = full_prediction[reverse_sort_ind]
                output_data[threshold_index, :] = np.reshape(
                    full_prediction, output_data.shape[1:]
                )
        else:
            dataset_for_prediction = self.model_input_converter(input_data)
            for threshold_index, threshold in enumerate(self.model_thresholds):
                model = self.tree_models[model_lead_time, threshold]
                prediction = model.predict(dataset_for_prediction)
                prediction = np.maximum(np.minimum(1, prediction), 0)
                output_data[threshold_index, :] = np.reshape(
                    prediction, output_data.shape[1:]
                )

    def _calculate_threshold_probabilities(
        self, forecast_cube: Cube, feature_cubes: CubeList,
    ) -> Cube:
        """Evaluate the threshold exceedence probabilities for each ensemble member in
        forecast_cube using the tree_models, with the associated feature_cubes taken as
        inputs to the tree_model predictors.

        Args:
            forecast_cube:
                Cube containing the variable to be calibrated.
            feature_cubes:
                Cubelist containing the independent feature variables for prediction.

        Returns:
            A cube containing threshold exceedence probabilities.

        Raises:
            ValueError:
                If an unsupported model object is passed. Expects lightgbm Booster, or
                treelite_runtime Predictor (if treelite dependency is available).
        """

        threshold_probability_cube = self._prepare_threshold_probability_cube(
            forecast_cube
        )

        input_dataset = self._prepare_features_array(feature_cubes)

        lead_time_hours = forecast_cube.coord("forecast_period").points[0] / (
            SECONDS_IN_MINUTE * MINUTES_IN_HOUR
        )

        self._evaluate_probabilities(
            input_dataset, lead_time_hours, threshold_probability_cube.data,
        )

        # Enforcing monotonicity
        threshold_probability_cube.data = self._make_decreasing(
            threshold_probability_cube.data
        )

        return threshold_probability_cube

    def _get_ensemble_distributions(
        self, probability_CDF: Cube, forecast: Cube, output_thresholds: ndarray
    ) -> Cube:
        """
        Interpolate probilities calculated at model thresholds to extract probabilities
        at output thresholds for all realizations.

        Args:
            probability_CDF:
                Cube containing the CDF of probabilities for each ensemble member at model
                thresholds.
            forecast:
                Cube containing NWP ensemble forecast.
            output_thresholds:
                Sorted array of thresholds at which to calculate the output probabilities.

        Returns:
            Cube containing probabilities at output thresholds for all realizations. Dimensions
            are same as forecast cube with additional threshold dimension first.
        """

        input_probabilties = probability_CDF.data
        output_thresholds = np.array(output_thresholds, dtype=np.float32)
        bounds_data = get_bounds_of_distribution(forecast.name(), forecast.units)
        lower_bound = bounds_data[0].astype(np.float32)
        if (len(self.model_thresholds) == len(output_thresholds)) and np.allclose(
            self.model_thresholds, output_thresholds
        ):
            output_probabilities = np.copy(input_probabilties.data)
        else:
            # add lower bound with probability 1
            input_probabilties = np.concatenate(
                [
                    np.ones((1,) + input_probabilties.shape[1:], dtype=np.float32),
                    input_probabilties,
                ],
                axis=0,
            )
            input_thresholds = np.concatenate([[lower_bound], self.model_thresholds])
            # reshape to 2 dimensions
            input_probabilties_2d = np.reshape(
                input_probabilties, (input_probabilties.shape[0], -1)
            )
            output_probabilities_2d = interpolate_multiple_rows_same_x(
                output_thresholds, input_thresholds, input_probabilties_2d.transpose()
            )
            output_probabilities = np.reshape(
                output_probabilities_2d.transpose(),
                (len(output_thresholds),) + input_probabilties.shape[1:],
            )
            # force interpolated probabilties to be monotone (sometimes they
            # are not due to small floating-point errors)
            output_probabilities = self._make_decreasing(output_probabilities)

        # set probability for lower bound to 1
        if np.isclose(output_thresholds[0], lower_bound):
            output_probabilities[0, :] = 1

        # Make output cube
        aux_coords_and_dims = []
        for coord in getattr(forecast, "aux_coords"):
            coord_dims = forecast.coord_dims(coord)
            if len(coord_dims) == 0:
                aux_coords_and_dims.append((coord.copy(), []))
            else:
                aux_coords_and_dims.append(
                    (coord.copy(), forecast.coord_dims(coord)[0] + 1)
                )
        forecast_variable = forecast.name()
        threshold_dim = iris.coords.DimCoord(
            output_thresholds.astype(np.float32),
            standard_name=forecast_variable,
            units=forecast.units,
            var_name="threshold",
            attributes={"spp__relative_to_threshold": "greater_than_or_equal_to"},
        )
        dim_coords_and_dims = [(threshold_dim, 0)] + [
            (coord.copy(), forecast.coord_dims(coord)[0] + 1)
            for coord in forecast.coords(dim_coords=True)
        ]
        probability_cube = iris.cube.Cube(
            output_probabilities.astype(np.float32),
            long_name=f"probability_of_{forecast_variable}_above_threshold",
            units=1,
            attributes=forecast.attributes,
            dim_coords_and_dims=dim_coords_and_dims,
            aux_coords_and_dims=aux_coords_and_dims,
        )
        return probability_cube

    def process(
        self,
        forecast_cube: Cube,
        feature_cubes: CubeList,
        output_thresholds: List,
        threshold_units: str = None,
    ) -> Cube:
        """Apply rainforests calibration to forecast cube.

        Ensemble forecasts must be in realization representation. Deterministic forecasts
        can be processed to produce a pseudo-ensemble; a realization dimension will be added
        to deterministic forecast cubes if one is not already present.

        The calibration is done in a situation dependent fashion using a series of
        decision-tree models to construct representative distributions which are
        then used to map each input ensemble member onto a series of realisable values.

        These distributions are formed in a two-step process:

        1. Evaluate CDF defined over the specified model thresholds for each ensemble member.
        Each exceedence probability is evaluated using the corresponding decision-tree model.

        2. Interpolate each ensemble member distribution to the output thresholds, then average
        over ensemble members

        Args:
            forecast_cube:
                Cube containing the forecast to be calibrated; must be as realizations.
            feature_cubes:
                Cubelist containing the feature variables (physical parameters) used as inputs
                to the tree-models for the generation of the associated probability distributions.
                Feature cubes are expected to have the same dimensions as forecast_cube, with
                the exception of the realization dimension. Where the feature_cube contains a
                realization dimension this is expected to be consistent, otherwise the cube will
                be broadcast along the realization dimension.
            output_thresholds:
                Set of output thresholds.
            threshold_units:
                Units in which output_thresholds are specified. If None, assumed to be the same as
                forecast_cube.

        Returns:
            The calibrated forecast cube.

        Raises:
            RuntimeError:
                If the number of tree models is inconsistent with the number of model
                thresholds.
        """
        # Check that the correct number of feature variables has been supplied.
        self._check_num_features(feature_cubes)

        # Align forecast and feature datasets
        aligned_features, aligned_forecast = self._align_feature_variables(
            feature_cubes, forecast_cube
        )

        # Evaluate the CDF using tree models.
        probability_CDF = self._calculate_threshold_probabilities(
            aligned_forecast, aligned_features
        )

        # convert units of output thresholds
        if threshold_units:
            original_threshold_unit = Unit(threshold_units)
            forecast_unit = forecast_cube.units
            output_thresholds_in_forecast_units = np.array(
                [
                    original_threshold_unit.convert(x, forecast_unit)
                    for x in output_thresholds
                ]
            )
        else:
            output_thresholds_in_forecast_units = np.array(output_thresholds)

        # Calculate probabilities at output thresholds
        probabilities_by_realization = self._get_ensemble_distributions(
            probability_CDF, aligned_forecast, output_thresholds_in_forecast_units
        )

        # Average over realizations
        output_cube = probabilities_by_realization.collapsed("realization", MEAN)
        output_cube.remove_coord("realization")

        return output_cube


class ApplyRainForestsCalibrationTreelite(ApplyRainForestsCalibrationLightGBM):
    """Class to calibrate input forecast given via RainForests approach using treelite
    compiled tree models"""

    def __new__(cls, model_config_dict: dict, threads: int = 1, bin_data: bool = False):
        """Check required dependency and all model files are available before initialising."""
        # Try and initialise the treelite_runtime library to test if the package
        # is available.
        import treelite_runtime  # noqa: F401

        # Check that all required files have been specified.
        treelite_model_filenames = []
        for lead_time in model_config_dict.keys():
            threshold_keys = [
                t
                for t in model_config_dict[lead_time]
                if t != "combined_feature_splits"
            ]
            for threshold in threshold_keys:
                treelite_model_filenames.append(
                    model_config_dict[lead_time][threshold].get("treelite_model")
                )
        if None in treelite_model_filenames:
            raise ValueError(
                "Path to treelite model missing for one or more model thresholds "
                "in model_config_dict, defaulting to using lightGBM models."
            )
        return super(ApplyRainForestsCalibration, cls).__new__(cls)

    def __init__(
        self, model_config_dict: dict, threads: int = 1, bin_data: bool = False
    ):
        """Initialise the tree model variables used in the application of RainForests
        Calibration. Treelite Predictors are used for tree model predictors.

        Args:
            model_config_dict:
                Dictionary containing Rainforests model configuration variables.
            threads:
                Number of threads to use during prediction with tree-model objects.
            bin_data:
                Bin data according to splits used in models. This speeds up prediction
                if there are many data points which fall into the same bins for all models.

        Dictionary is of format::

            {
                "24": {
                    "0.000010": {
                        "lightgbm_model": "<path_to_lightgbm_model_object>",
                        "treelite_model": "<path_to_treelite_model_object>"
                    },
                    "0.000050": {
                        "lightgbm_model": "<path_to_lightgbm_model_object>",
                        "treelite_model": "<path_to_treelite_model_object>"
                    },
                    "0.000100": {
                        "lightgbm_model": "<path_to_lightgbm_model_object>",
                        "treelite_model": "<path_to_treelite_model_object>"
                    },
                }
            }

        The keys specify the model threshold value, while the associated values
        are the path to the corresponding tree-model objects for that threshold.
        """
        from treelite_runtime import DMatrix, Predictor

        self.model_input_converter = DMatrix

        # Model config is a nested dictionary. Keys of outer level are lead times, and
        # keys of inner level are thresholds. Convert these to int and float.
        lead_times = []
        self.model_thresholds = None
        self.tree_models = {}
        for lead_time_str in model_config_dict.keys():
            lead_time = int(lead_time_str)
            lead_times.append(lead_time)
            thresholds = []
            for threshold_str in model_config_dict[lead_time_str].keys():
                threshold = np.float32(threshold_str)
                thresholds.append(threshold)
                model_filename = Path(
                    model_config_dict[lead_time_str][threshold_str].get(
                        "treelite_model"
                    )
                ).expanduser()
                self.tree_models[lead_time, threshold] = Predictor(
                    libpath=str(model_filename), verbose=False, nthread=threads
                )
            if self.model_thresholds is None:
                self.model_thresholds = np.sort(thresholds)
        self.lead_times = np.sort(lead_times)

        self.bin_data = bin_data
        if self.bin_data:
            self.combined_feature_splits = self._get_feature_splits(model_config_dict)

    def _get_num_features(self) -> int:
        return self.tree_models[
            self.lead_times[0], self.model_thresholds[0]
        ].num_feature<|MERGE_RESOLUTION|>--- conflicted
+++ resolved
@@ -38,11 +38,7 @@
 
 
 from pathlib import Path
-<<<<<<< HEAD
 from typing import Dict, List, Tuple
-=======
-from typing import List, Tuple
->>>>>>> 66899eaf
 
 import iris
 import numpy as np
