#!/usr/bin/env python
# -*- coding: utf-8 -*-
# -----------------------------------------------------------------------------
# (C) British Crown Copyright 2017-2019 Met Office.
# All rights reserved.
#
# Redistribution and use in source and binary forms, with or without
# modification, are permitted provided that the following conditions are met:
#
# * Redistributions of source code must retain the above copyright notice, this
#   list of conditions and the following disclaimer.
#
# * Redistributions in binary form must reproduce the above copyright notice,
#   this list of conditions and the following disclaimer in the documentation
#   and/or other materials provided with the distribution.
#
# * Neither the name of the copyright holder nor the names of its
#   contributors may be used to endorse or promote products derived from
#   this software without specific prior written permission.
#
# THIS SOFTWARE IS PROVIDED BY THE COPYRIGHT HOLDERS AND CONTRIBUTORS "AS IS"
# AND ANY EXPRESS OR IMPLIED WARRANTIES, INCLUDING, BUT NOT LIMITED TO, THE
# IMPLIED WARRANTIES OF MERCHANTABILITY AND FITNESS FOR A PARTICULAR PURPOSE
# ARE DISCLAIMED. IN NO EVENT SHALL THE COPYRIGHT HOLDER OR CONTRIBUTORS BE
# LIABLE FOR ANY DIRECT, INDIRECT, INCIDENTAL, SPECIAL, EXEMPLARY, OR
# CONSEQUENTIAL DAMAGES (INCLUDING, BUT NOT LIMITED TO, PROCUREMENT OF
# SUBSTITUTE GOODS OR SERVICES; LOSS OF USE, DATA, OR PROFITS; OR BUSINESS
# INTERRUPTION) HOWEVER CAUSED AND ON ANY THEORY OF LIABILITY, WHETHER IN
# CONTRACT, STRICT LIABILITY, OR TORT (INCLUDING NEGLIGENCE OR OTHERWISE)
# ARISING IN ANY WAY OUT OF THE USE OF THIS SOFTWARE, EVEN IF ADVISED OF THE
# POSSIBILITY OF SUCH DAMAGE.
"""Script to accumulate input data given advection velocity fields."""

from improver import cli

# The accumulation frequency in minutes.
ACCUMULATION_FIDELITY = 1

# Creates the value_converter that clize needs.
inputadvection = cli.create_constrained_inputcubelist_converter(
    ["precipitation_advection_x_velocity", "grid_eastward_wind"],
    ["precipitation_advection_y_velocity", "grid_northward_wind"],
)


@cli.clizefy
@cli.with_output
def process(
    cube: cli.inputcube,
    advection_velocity: inputadvection,
    orographic_enhancement: cli.inputcube,
    *,
    attributes_config: cli.inputjson = None,
    max_lead_time=360,
    lead_time_interval=15,
    accumulation_period=15,
    accumulation_units="m",
):
    """Module to extrapolate and accumulate the weather with 1 min fidelity.

    Args:
        cube (iris.cube.Cube):
            The input Cube to be processed.
        advection_velocity (iris.cube.CubeList):
            Advection cubes of U and V.
            These must have the names of either:
            precipitation_advection_x_velocity or grid_eastward_wind
            precipitation_advection_y_velocity or grid_northward_wind
        orographic_enhancement (iris.cube.Cube):
            Cube containing the orographic enhancement fields. May have data
            for multiple times in the cube.
        attributes_config (dict):
            Dictionary containing the required changes to the attributes.
        max_lead_time (int):
            Maximum lead time required (mins).
        lead_time_interval (int):
            Interval between required lead times (mins).
        accumulation_period (int):
            The period over which the accumulation is calculated (mins).
            Only full accumulation periods will be computed. At lead times
            that are shorter than the accumulation period, no accumulation
            output will be produced.
        accumulation_units (str):
            Desired units in which the accumulations should be expressed.
            e.g. 'mm'

    Returns:
        iris.cube.CubeList:
            New cubes with accumulated data.

    Raises:
        ValueError:
            If advection_velocity doesn't contain x and y velocity.
    """
    import numpy as np

    from improver.nowcasting.accumulation import Accumulation
    from improver.nowcasting.pysteps_advection import PystepsExtrapolate
    from improver.utilities.cube_manipulation import MergeCubes

    u_cube, v_cube = advection_velocity

    if not (u_cube and v_cube):
        raise ValueError("Neither u_cube or v_cube can be None")

    # extrapolate input data to the maximum required lead time
<<<<<<< HEAD
    forecast_plugin = PystepsExtrapolate(ACCUMULATION_FIDELITY, max_lead_time)
    forecast_cubes = forecast_plugin(
        cube, u_cube, v_cube, orographic_enhancement,
        attributes_dict=attributes_config)
=======
    plugin = CreateExtrapolationForecast(
        cube, u_cube, v_cube, orographic_enhancement, attributes_dict=attributes_config
    )
    forecast_cubes = plugin(ACCUMULATION_FIDELITY, max_lead_time)
>>>>>>> f66f3652

    lead_times = np.arange(lead_time_interval, max_lead_time + 1, lead_time_interval)

    # Accumulate high frequency rate into desired accumulation intervals.
    plugin = Accumulation(
        accumulation_units=accumulation_units,
        accumulation_period=accumulation_period * 60,
        forecast_periods=lead_times * 60,
    )
    result = plugin(forecast_cubes)

    return MergeCubes()(result)<|MERGE_RESOLUTION|>--- conflicted
+++ resolved
@@ -104,18 +104,11 @@
         raise ValueError("Neither u_cube or v_cube can be None")
 
     # extrapolate input data to the maximum required lead time
-<<<<<<< HEAD
     forecast_plugin = PystepsExtrapolate(ACCUMULATION_FIDELITY, max_lead_time)
     forecast_cubes = forecast_plugin(
         cube, u_cube, v_cube, orographic_enhancement,
-        attributes_dict=attributes_config)
-=======
-    plugin = CreateExtrapolationForecast(
-        cube, u_cube, v_cube, orographic_enhancement, attributes_dict=attributes_config
+        attributes_dict=attributes_config
     )
-    forecast_cubes = plugin(ACCUMULATION_FIDELITY, max_lead_time)
->>>>>>> f66f3652
-
     lead_times = np.arange(lead_time_interval, max_lead_time + 1, lead_time_interval)
 
     # Accumulate high frequency rate into desired accumulation intervals.
