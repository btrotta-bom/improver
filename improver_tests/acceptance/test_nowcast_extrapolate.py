# -*- coding: utf-8 -*-
# -----------------------------------------------------------------------------
# (C) British Crown Copyright 2017-2019 Met Office.
# All rights reserved.
#
# Redistribution and use in source and binary forms, with or without
# modification, are permitted provided that the following conditions are met:
#
# * Redistributions of source code must retain the above copyright notice, this
#   list of conditions and the following disclaimer.
#
# * Redistributions in binary form must reproduce the above copyright notice,
#   this list of conditions and the following disclaimer in the documentation
#   and/or other materials provided with the distribution.
#
# * Neither the name of the copyright holder nor the names of its
#   contributors may be used to endorse or promote products derived from
#   this software without specific prior written permission.
#
# THIS SOFTWARE IS PROVIDED BY THE COPYRIGHT HOLDERS AND CONTRIBUTORS "AS IS"
# AND ANY EXPRESS OR IMPLIED WARRANTIES, INCLUDING, BUT NOT LIMITED TO, THE
# IMPLIED WARRANTIES OF MERCHANTABILITY AND FITNESS FOR A PARTICULAR PURPOSE
# ARE DISCLAIMED. IN NO EVENT SHALL THE COPYRIGHT HOLDER OR CONTRIBUTORS BE
# LIABLE FOR ANY DIRECT, INDIRECT, INCIDENTAL, SPECIAL, EXEMPLARY, OR
# CONSEQUENTIAL DAMAGES (INCLUDING, BUT NOT LIMITED TO, PROCUREMENT OF
# SUBSTITUTE GOODS OR SERVICES; LOSS OF USE, DATA, OR PROFITS; OR BUSINESS
# INTERRUPTION) HOWEVER CAUSED AND ON ANY THEORY OF LIABILITY, WHETHER IN
# CONTRACT, STRICT LIABILITY, OR TORT (INCLUDING NEGLIGENCE OR OTHERWISE)
# ARISING IN ANY WAY OUT OF THE USE OF THIS SOFTWARE, EVEN IF ADVISED OF THE
# POSSIBILITY OF SUCH DAMAGE.
"""
Tests for the nowcast-extrapolate CLI
"""

import pytest

from . import acceptance as acc

pytestmark = [pytest.mark.acc, acc.skip_if_kgo_missing]
CLI = acc.cli_name_with_dashes(__file__)
run_cli = acc.run_cli(CLI)

RAINRATE_NC = "201811031600_radar_rainrate_composite_UK_regridded.nc"
OE = "orographic_enhancement_standard_resolution"


def test_basic(tmp_path):
    """Test basic extrapolation nowcast"""
    kgo_dir = acc.kgo_root() / "nowcast-feature-branch/nowcast-extrapolate"
    kgo_path = kgo_dir / "kgo.nc"
<<<<<<< HEAD
    input_dir = acc.kgo_root() / "nowcast-optical-flow/basic"
    input_path = input_dir / RAINRATE_NC
    oe_dir = acc.kgo_root() / "nowcast-extrapolate/extrapolate"
    oe_path = oe_dir / "orographic_enhancement.nc"

    uv_path = input_dir / "kgo.nc"
=======
    input_path = kgo_dir / ".." / RAINRATE_NC
    oe_path = kgo_dir / "../orographic_enhancement.nc"
    uv_path = kgo_dir / "../uv.nc"
>>>>>>> 1e11100b

    output_path = tmp_path / "output.nc"

    args = [input_path, uv_path, oe_path,
            "--max-lead-time", "90",
            "--output", output_path]
    run_cli(args)
    acc.compare(output_path, kgo_path)


def test_metadata(tmp_path):
    """Test basic extrapolation nowcast with json metadata"""
<<<<<<< HEAD
    kgo_dir = acc.kgo_root() / "nowcast-feature-branch/nowcast-extrapolate"
=======
    kgo_dir = acc.kgo_root() / "nowcast-extrapolate/metadata"
>>>>>>> 1e11100b
    kgo_path = kgo_dir / "kgo_with_metadata.nc"
    input_path = kgo_dir / ".." / RAINRATE_NC
    oe_path = kgo_dir / "../orographic_enhancement.nc"
    meta_path = kgo_dir / "precip.json"
    uv_path = kgo_dir / "../uv.nc"

    output_path = tmp_path / "output.nc"

    args = [input_path, uv_path, oe_path,
            "--attributes-config", meta_path,
            "--max-lead-time", "30",
            "--output", output_path]
    run_cli(args)
<<<<<<< HEAD
=======
    acc.compare(output_path, kgo_path)


def test_basic_no_orographic(tmp_path):
    """Test basic extrapolation nowcast without orographic enhancement"""
    kgo_dir = (acc.kgo_root() /
               "nowcast-extrapolate/extrapolate_no_orographic_enhancement")
    kgo_path = kgo_dir / "kgo.nc"
    input_path = (kgo_dir /
                  "20190101T0300Z-PT0000H00M-cloud_amount_of_total_cloud.nc")
    uv_path = kgo_dir / "../uv.nc"

    output_path = tmp_path / "output.nc"

    args = [input_path, uv_path,
            "--max-lead-time", "30",
            "--output", output_path]
    run_cli(args)
>>>>>>> 1e11100b
    acc.compare(output_path, kgo_path)<|MERGE_RESOLUTION|>--- conflicted
+++ resolved
@@ -48,18 +48,10 @@
     """Test basic extrapolation nowcast"""
     kgo_dir = acc.kgo_root() / "nowcast-feature-branch/nowcast-extrapolate"
     kgo_path = kgo_dir / "kgo.nc"
-<<<<<<< HEAD
-    input_dir = acc.kgo_root() / "nowcast-optical-flow/basic"
+    input_dir = acc.kgo_root() / "nowcast-extrapolate"
     input_path = input_dir / RAINRATE_NC
-    oe_dir = acc.kgo_root() / "nowcast-extrapolate/extrapolate"
-    oe_path = oe_dir / "orographic_enhancement.nc"
-
-    uv_path = input_dir / "kgo.nc"
-=======
-    input_path = kgo_dir / ".." / RAINRATE_NC
-    oe_path = kgo_dir / "../orographic_enhancement.nc"
-    uv_path = kgo_dir / "../uv.nc"
->>>>>>> 1e11100b
+    oe_path = input_dir / "orographic_enhancement.nc"
+    uv_path = input_dir / "uv.nc"
 
     output_path = tmp_path / "output.nc"
 
@@ -72,11 +64,7 @@
 
 def test_metadata(tmp_path):
     """Test basic extrapolation nowcast with json metadata"""
-<<<<<<< HEAD
     kgo_dir = acc.kgo_root() / "nowcast-feature-branch/nowcast-extrapolate"
-=======
-    kgo_dir = acc.kgo_root() / "nowcast-extrapolate/metadata"
->>>>>>> 1e11100b
     kgo_path = kgo_dir / "kgo_with_metadata.nc"
     input_path = kgo_dir / ".." / RAINRATE_NC
     oe_path = kgo_dir / "../orographic_enhancement.nc"
@@ -90,8 +78,6 @@
             "--max-lead-time", "30",
             "--output", output_path]
     run_cli(args)
-<<<<<<< HEAD
-=======
     acc.compare(output_path, kgo_path)
 
 
@@ -110,5 +96,4 @@
             "--max-lead-time", "30",
             "--output", output_path]
     run_cli(args)
->>>>>>> 1e11100b
     acc.compare(output_path, kgo_path)