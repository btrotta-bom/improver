# -*- coding: utf-8 -*-
# -----------------------------------------------------------------------------
# (C) British Crown copyright. The Met Office.
# All rights reserved.
#
# Redistribution and use in source and binary forms, with or without
# modification, are permitted provided that the following conditions are met:
#
# * Redistributions of source code must retain the above copyright notice, this
#   list of conditions and the following disclaimer.
#
# * Redistributions in binary form must reproduce the above copyright notice,
#   this list of conditions and the following disclaimer in the documentation
#   and/or other materials provided with the distribution.
#
# * Neither the name of the copyright holder nor the names of its
#   contributors may be used to endorse or promote products derived from
#   this software without specific prior written permission.
#
# THIS SOFTWARE IS PROVIDED BY THE COPYRIGHT HOLDERS AND CONTRIBUTORS "AS IS"
# AND ANY EXPRESS OR IMPLIED WARRANTIES, INCLUDING, BUT NOT LIMITED TO, THE
# IMPLIED WARRANTIES OF MERCHANTABILITY AND FITNESS FOR A PARTICULAR PURPOSE
# ARE DISCLAIMED. IN NO EVENT SHALL THE COPYRIGHT HOLDER OR CONTRIBUTORS BE
# LIABLE FOR ANY DIRECT, INDIRECT, INCIDENTAL, SPECIAL, EXEMPLARY, OR
# CONSEQUENTIAL DAMAGES (INCLUDING, BUT NOT LIMITED TO, PROCUREMENT OF
# SUBSTITUTE GOODS OR SERVICES; LOSS OF USE, DATA, OR PROFITS; OR BUSINESS
# INTERRUPTION) HOWEVER CAUSED AND ON ANY THEORY OF LIABILITY, WHETHER IN
# CONTRACT, STRICT LIABILITY, OR TORT (INCLUDING NEGLIGENCE OR OTHERWISE)
# ARISING IN ANY WAY OUT OF THE USE OF THIS SOFTWARE, EVEN IF ADVISED OF THE
# POSSIBILITY OF SUCH DAMAGE.
"""Unit tests for the ApplyRainForestsCalibrationLightGBM class."""
import numpy as np
import pytest
from iris import Constraint

from improver.calibration.rainforest_calibration import (
    ApplyRainForestsCalibrationLightGBM,
)
from improver.synthetic_data.set_up_test_cubes import set_up_variable_cube

lightgbm = pytest.importorskip("lightgbm")


class MockBooster:
    def __init__(self, model_file, **kwargs):
        self.model_class = "lightgbm-Booster"
        self.model_file = model_file

    def reset_parameter(self, params):
        self.threads = params.get("num_threads")
        return self


def test__new__(model_config, monkeypatch):
    monkeypatch.setattr(lightgbm, "Booster", MockBooster)
    # Check that we get the expected subclass
    result = ApplyRainForestsCalibrationLightGBM(model_config)
    assert type(result).__name__ == "ApplyRainForestsCalibrationLightGBM"
    model_config
    # Test exception raised when file path is missing.
    model_config[24]["0.0000"].pop("lightgbm_model", None)
    with pytest.raises(ValueError):
        ApplyRainForestsCalibrationLightGBM(model_config)


@pytest.mark.parametrize("ordered_inputs", (True, False))
@pytest.mark.parametrize("default_threads", (True, False))
def test__init__(
    model_config, ordered_inputs, default_threads, lead_times, thresholds, monkeypatch
):
    monkeypatch.setattr(lightgbm, "Booster", MockBooster)

    if not ordered_inputs:
        tmp_value = model_config[24].pop("0.0000", None)
        model_config[24]["0.0000"] = tmp_value

    if default_threads:
        expected_threads = 1
        result = ApplyRainForestsCalibrationLightGBM(model_config)
    else:
        expected_threads = 8
        result = ApplyRainForestsCalibrationLightGBM(
            model_config, threads=expected_threads
        )

    # Check lead times, thresholds and model types match
    assert np.all(result.lead_times == lead_times)
    assert np.all(result.model_thresholds == thresholds)
    for lead_time in lead_times:
        for threshold in thresholds:
            model = result.tree_models[lead_time, threshold]
            assert model.model_class == "lightgbm-Booster"
            assert model.threads == expected_threads
    # Ensure threshold and files match
    for lead_time in lead_times:
        for threshold in thresholds:
            model = result.tree_models[lead_time, threshold]
            # LightGBM library only introduced support for pathlib Paths in 3.3+
            assert isinstance(model.model_file, str)
            assert f"{lead_time:03d}H" in str(model.model_file)
            assert f"{threshold:06.4f}" in str(model.model_file)


def test__check_num_features(ensemble_features, plugin_and_dummy_models):
    """Test number of features expected by tree_models matches features passed in."""
    plugin_cls, dummy_models = plugin_and_dummy_models
    plugin = plugin_cls(model_config_dict={})
    plugin.tree_models, _, _ = dummy_models
    plugin._check_num_features(ensemble_features)
    with pytest.raises(ValueError):
        plugin._check_num_features(ensemble_features[:-1])


def test__align_feature_variables_ensemble(ensemble_features, ensemble_forecast):
    """Check cube alignment when using feature and forecast variables when realization
    coordinate present in some cube variables."""
    expected_features = ensemble_features.copy()
    # Drop realization coordinate from one of the ensemble features
    dervied_field_cube = ensemble_features.pop(-1).extract(Constraint(realization=0))
    dervied_field_cube.remove_coord("realization")
    ensemble_features.append(dervied_field_cube)

    (aligned_features, aligned_forecast,) = ApplyRainForestsCalibrationLightGBM(
        model_config_dict={}
    )._align_feature_variables(ensemble_features, ensemble_forecast)

    assert aligned_features == expected_features
    assert aligned_forecast == ensemble_forecast


def test__align_feature_variables_deterministic(
    deterministic_features, deterministic_forecast
):
    """Check cube alignment when using feature and forecast variables when no realization
    coordinate present in any of the cube variables."""
    expected_features = deterministic_features.copy()
    expected_forecast = deterministic_forecast.copy()
    # Drop realization from all features.
    deterministic_features = deterministic_features.extract(Constraint(realization=0))
    [feature.remove_coord("realization") for feature in deterministic_features]
    # Drop realization from forecast.
    deterministic_forecast = deterministic_forecast.extract(Constraint(realization=0))
    deterministic_forecast.remove_coord("realization")

    (aligned_features, aligned_forecast,) = ApplyRainForestsCalibrationLightGBM(
        model_config_dict={}
    )._align_feature_variables(deterministic_features, deterministic_forecast)

    assert aligned_features == expected_features
    assert aligned_forecast == expected_forecast


def test__align_feature_variables_misaligned_dim_coords(ensemble_features):
    """Check ValueError raised when feature/forecast cubes have differing dimension
    coordinates."""
    # Test case where non-realization dimension differ.
    misaligned_forecast_cube = set_up_variable_cube(
        np.maximum(0, np.random.normal(0.002, 0.001, (5, 10, 15))).astype(np.float32),
        name="lwe_thickness_of_precipitation_amount",
        units="m",
        realizations=np.arange(5),
    )
    with pytest.raises(ValueError):
        ApplyRainForestsCalibrationLightGBM(
            model_config_dict={}
        )._align_feature_variables(ensemble_features, misaligned_forecast_cube)
    # Test case where realization dimension differ.
    misaligned_forecast_cube = set_up_variable_cube(
        np.maximum(0, np.random.normal(0.002, 0.001, (10, 10, 10))).astype(np.float32),
        name="lwe_thickness_of_precipitation_amount",
        units="m",
        realizations=np.arange(10),
    )
    with pytest.raises(ValueError):
        ApplyRainForestsCalibrationLightGBM(
            model_config_dict={}
        )._align_feature_variables(ensemble_features, misaligned_forecast_cube)


def test__prepare_probability_cube(ensemble_forecast, thresholds, threshold_cube):
    """Test the preparation of probability cube from input
    forecast cube."""
    plugin = ApplyRainForestsCalibrationLightGBM(model_config_dict={})
    plugin.model_thresholds = thresholds
    result = plugin._prepare_threshold_probability_cube(ensemble_forecast)

    assert result.long_name == threshold_cube.long_name
    assert result.units == threshold_cube.units
    assert result.coords() == threshold_cube.coords()
    assert result.attributes == threshold_cube.attributes


def test__prepare_features_array(ensemble_features):
    """Test array preparation given set of feature cubes."""
    expected_size = ensemble_features.extract_cube(
        "lwe_thickness_of_precipitation_amount"
    ).data.size
    result = ApplyRainForestsCalibrationLightGBM(
        model_config_dict={}
    )._prepare_features_array(ensemble_features)

    assert result.shape[0] == expected_size

    # Drop realization coordinate from one of the ensemble features, to produce
    # cubes of differing length.
    cube_lacking_realization = ensemble_features.pop(-1).extract(
        Constraint(realization=0)
    )
    cube_lacking_realization.remove_coord("realization")
    ensemble_features.append(cube_lacking_realization)
    with pytest.raises(ValueError):
        ApplyRainForestsCalibrationLightGBM(
            model_config_dict={}
        )._prepare_features_array(ensemble_features)


def test__evaluate_probabilities(
    ensemble_features, threshold_cube, plugin_and_dummy_models
):
    """Test that _evaluate_probabilities populates threshold_cube.data with
    probability data."""
    plugin_cls, dummy_models = plugin_and_dummy_models
    plugin = plugin_cls(model_config_dict={})
    plugin.tree_models, plugin.lead_times, plugin.model_thresholds, = dummy_models
    input_dataset = plugin._prepare_features_array(ensemble_features)
    data_before = threshold_cube.data.copy()
    plugin._evaluate_probabilities(
        input_dataset, 24, threshold_cube.data,
    )
    diff = threshold_cube.data - data_before
    # check each threshold has been populated
    assert np.all(np.any(diff != 0, axis=0))
    # check data is between 0 and 1
    assert np.all(threshold_cube.data >= 0)
    assert np.all(threshold_cube.data <= 1)


def test_make_decreasing():
    """Test that make_increasing returns an array that is non-decreasing
    in the first dimension."""
    # Test on standard use case.
    input_array = np.array([[5, 5], [2, 3], [3, 4], [4, 2], [1, 1]]) / 5.0
    expected = np.array([[5, 5], [3, 3.5], [3, 3.5], [3, 2], [1, 1]]) / 5.0
    result = ApplyRainForestsCalibrationLightGBM(model_config_dict={})._make_decreasing(
        input_array
    )
    np.testing.assert_almost_equal(expected, result)
    # Test on case where all data is already monotonically decreasing.
    input_array = np.array([[5, 5], [4, 4], [3, 3], [2, 2], [1, 1]]) / 5.0
    expected = np.array([[5, 5], [4, 4], [3, 3], [2, 2], [1, 1]]) / 5.0
    result = ApplyRainForestsCalibrationLightGBM(model_config_dict={})._make_decreasing(
        input_array
    )
    np.testing.assert_almost_equal(expected, result)
    # Test on case where some data is monotonically increasing.
    input_array = np.array([[1, 5], [2, 3], [3, 4], [4, 2], [5, 1]]) / 5.0
    expected = np.array([[3, 5], [3, 3.5], [3, 3.5], [3, 2], [3, 1]]) / 5.0
    result = ApplyRainForestsCalibrationLightGBM(model_config_dict={})._make_decreasing(
        input_array
    )
    np.testing.assert_almost_equal(expected, result)
    # Test on case where data increasing along second dimension; this
    # should be preserved in final output, with leading dimension monotonically
    # decreasing.
    input_array = np.array([[4, 5], [2, 3], [3, 4], [1, 2], [1, 1]]) / 5.0
    expected = np.array([[4, 5], [2.5, 3.5], [2.5, 3.5], [1, 2], [1, 1]]) / 5.0
    result = ApplyRainForestsCalibrationLightGBM(model_config_dict={})._make_decreasing(
        input_array
    )
    np.testing.assert_almost_equal(expected, result)
    # Test on case where data has shape (n, 1).
    input_array = np.array([[5], [3], [4], [2], [1]]) / 5.0
    expected = np.array([[5], [3.5], [3.5], [2], [1]]) / 5.0
    result = ApplyRainForestsCalibrationLightGBM(model_config_dict={})._make_decreasing(
        input_array
    )
    np.testing.assert_almost_equal(expected, result)
    # Test on case where data has shape (1, n).
    input_array = np.array([[5, 3, 4, 2, 1]]) / 5.0
    expected = np.array([[5, 3, 4, 2, 1]]) / 5.0
    result = ApplyRainForestsCalibrationLightGBM(model_config_dict={})._make_decreasing(
        input_array
    )
    np.testing.assert_almost_equal(expected, result)
    # Test on case where data has shape (n).
    input_array = np.array([5, 3, 4, 2, 1]) / 5.0
    expected = np.array([5, 3.5, 3.5, 2, 1]) / 5.0
    result = ApplyRainForestsCalibrationLightGBM(model_config_dict={})._make_decreasing(
        input_array
    )
    np.testing.assert_almost_equal(expected, result)


def test__calculate_threshold_probabilities(
    ensemble_features, ensemble_forecast, plugin_and_dummy_models
):
    """Test calculation of probability cube."""
    plugin_cls, dummy_models = plugin_and_dummy_models
    plugin = plugin_cls(model_config_dict={})
    plugin.tree_models, plugin.lead_times, plugin.model_thresholds = dummy_models
    result = plugin._calculate_threshold_probabilities(
        ensemble_forecast, ensemble_features
    )

    # Check that data has sensible probability values.
    # Note: here we are NOT checking the returned value against an expected value
    # as this will be sensitive to changes in associated GBDT libraries, given that
    # the tree models are created dynamically within fixtures. Here we implicitly trust
    # the output from the tree models are correct based on the specified inputs, and so
    # only test to ensure that the dataset overall conforms to the bounds for probability
    # data.
    assert np.all(result.data >= 0.0)
    assert np.all(result.data <= 1.0)
    assert np.all(np.isfinite(result.data))
    # Check that data is monotonically decreasing
    assert np.all(np.diff(result.data, axis=0) <= 0.0)


def test__get_ensemble_distributions(
<<<<<<< HEAD
    threshold_cube, ensemble_forecast, plugin_and_dummy_models
=======
    error_threshold_cube, ensemble_forecast, plugin_and_dummy_models
>>>>>>> a6267995
):
    """Test _get_ensemble_distributions."""
    plugin_cls, _ = plugin_and_dummy_models
    plugin = plugin_cls(model_config_dict={})
    output_thresholds = [0.0, 0.0005, 0.001]
<<<<<<< HEAD
    plugin.model_thresholds = threshold_cube.coord(var_name="threshold").points
    result = plugin._get_ensemble_distributions(
        threshold_cube, ensemble_forecast, output_thresholds
    )
    # Check that probabilities are between 0 and 1
    assert np.all(result.data >= 0.0)
    assert np.all(result.data <= 1.0)
    # Check that data is monotonically decreasing
    assert np.all(np.diff(result.data, axis=0) <= 0.0)
    # Check that threshold coordinate of output has same values as output_thresholds
    forecast_variable = ensemble_forecast.name()
    assert result.coord(forecast_variable).var_name == "threshold"
    np.testing.assert_almost_equal(
        result.coord(forecast_variable).points, output_thresholds
    )
    # Check that other dimensions are same as ensemble_forecast
    assert result.coords(dim_coords=True)[1:] == ensemble_forecast.coords(
        dim_coords=True
=======
    result = plugin._get_ensemble_distributions(
        error_threshold_cube, ensemble_forecast, output_thresholds
    )
    # Check that probabilities are between 0 and 1
    assert np.all(result.data >= 0.0)
    assert np.all(result.data <= 1.0)
    # Check that data is monotonically decreasing
    assert np.all(np.diff(result.data, axis=0) <= 0.0)
    # Check that threshold coordinate of output has same values as output_thresholds
    forecast_variable = ensemble_forecast.name()
    assert result.coord(forecast_variable).var_name == "threshold"
    np.testing.assert_almost_equal(
        result.coord(forecast_variable).points, output_thresholds
    )
    # Check that other dimensions are same as ensemble_forecast
    assert result.coords(dim_coords=True)[1:] == ensemble_forecast.coords(
        dim_coords=True
    )
    assert result.coords(dim_coords=False) == ensemble_forecast.coords(dim_coords=False)
    assert result.attributes == ensemble_forecast.attributes


def test_process_ensemble(
    ensemble_forecast, ensemble_features, plugin_and_dummy_models
):
    """Test process routine with ensemble data."""
    plugin_cls, dummy_models = plugin_and_dummy_models
    plugin = plugin_cls(model_config_dict={})
    plugin.tree_models, plugin.error_thresholds = dummy_models

    output_thresholds = [0.0, 0.0005, 0.001]
    result = plugin.process(ensemble_forecast, ensemble_features, output_thresholds,)

    forecast_variable = ensemble_forecast.name()
    assert result.long_name == f"probability_of_{forecast_variable}_above_threshold"

    # Check that first dimension is threshold and its values are same as output_thresholds
    threshold_coord = result.coord(forecast_variable)
    np.testing.assert_almost_equal(threshold_coord.points, output_thresholds)
    threshold_dim = result.coord_dims(forecast_variable)
    assert threshold_dim == (0,)

    # Check that dimensions are same as the input forecast, apart from first dimension
    assert (
        result.coords(dim_coords=True)[1:]
        == ensemble_forecast.coords(dim_coords=True)[1:]
>>>>>>> a6267995
    )
    assert result.coords(dim_coords=False) == ensemble_forecast.coords(dim_coords=False)
    assert result.attributes == ensemble_forecast.attributes


def test_process_ensemble_different_threshold_unit(
    ensemble_forecast, ensemble_features, plugin_and_dummy_models
):
    """Test process routine with ensemble data where unit of threshold is different from
    unit of forecast cube."""
    plugin_cls, dummy_models = plugin_and_dummy_models
    plugin = plugin_cls(model_config_dict={})
<<<<<<< HEAD
    plugin.tree_models, plugin.lead_times, plugin.model_thresholds = dummy_models

    output_thresholds = [0.0, 0.0005, 0.001]
    result = plugin.process(ensemble_forecast, ensemble_features, output_thresholds,)

    forecast_variable = ensemble_forecast.name()
    assert result.long_name == f"probability_of_{forecast_variable}_above_threshold"

    # Check that first dimension is threshold and its values are same as output_thresholds
    threshold_coord = result.coord(forecast_variable)
    np.testing.assert_almost_equal(threshold_coord.points, output_thresholds)
    threshold_dim = result.coord_dims(forecast_variable)
    assert threshold_dim == (0,)

    # Check that dimensions are same as the input forecast, apart from first dimension
    assert (
        result.coords(dim_coords=True)[1:]
        == ensemble_forecast.coords(dim_coords=True)[1:]
    )
    assert result.coords(dim_coords=False) == ensemble_forecast.coords(dim_coords=False)
    assert result.attributes == ensemble_forecast.attributes
=======
    plugin.tree_models, plugin.error_thresholds = dummy_models

    output_thresholds_m = [0.0, 0.0005, 0.001]
    result_m = plugin.process(ensemble_forecast, ensemble_features, output_thresholds_m)
    output_thresholds_mm = [0.0, 0.5, 1.0]
    result_mm = plugin.process(
        ensemble_forecast, ensemble_features, output_thresholds_mm, "mm"
    )

    assert result_m.coords() == result_mm.coords()
    np.testing.assert_array_almost_equal(result_m.data, result_mm.data)
>>>>>>> a6267995


def test_process_deterministic(
    deterministic_forecast, deterministic_features, plugin_and_dummy_models
):
    """Test process routine with deterministic data."""
    plugin_cls, dummy_models = plugin_and_dummy_models
    plugin = plugin_cls(model_config_dict={})
<<<<<<< HEAD
    plugin.tree_models, plugin.lead_times, plugin.model_thresholds = dummy_models
    print("****************")
    print(plugin.lead_times)

    output_thresholds = [0.0, 0.0005, 0.001]
    result = plugin.process(
        deterministic_forecast, deterministic_features, output_thresholds,
    )

    forecast_variable = deterministic_forecast.name()
    assert result.long_name == f"probability_of_{forecast_variable}_above_threshold"

=======
    plugin.tree_models, plugin.error_thresholds = dummy_models

    output_thresholds = [0.0, 0.0005, 0.001]
    result = plugin.process(
        deterministic_forecast, deterministic_features, output_thresholds,
    )

    forecast_variable = deterministic_forecast.name()
    assert result.long_name == f"probability_of_{forecast_variable}_above_threshold"

>>>>>>> a6267995
    # Check that first dimension is threshold and its values are same as output_thresholds
    threshold_coord = result.coord(forecast_variable)
    np.testing.assert_almost_equal(threshold_coord.points, output_thresholds)
    threshold_dim = result.coord_dims(forecast_variable)
    assert threshold_dim == (0,)

    # Check that dimensions are same as the input forecast, apart from first dimension
    assert (
        result.coords(dim_coords=True)[1:]
        == deterministic_forecast.coords(dim_coords=True)[1:]
    )
    assert result.coords(dim_coords=False) == deterministic_forecast.coords(
        dim_coords=False
    )
    assert result.attributes == deterministic_forecast.attributes<|MERGE_RESOLUTION|>--- conflicted
+++ resolved
@@ -317,17 +317,12 @@
 
 
 def test__get_ensemble_distributions(
-<<<<<<< HEAD
     threshold_cube, ensemble_forecast, plugin_and_dummy_models
-=======
-    error_threshold_cube, ensemble_forecast, plugin_and_dummy_models
->>>>>>> a6267995
 ):
     """Test _get_ensemble_distributions."""
     plugin_cls, _ = plugin_and_dummy_models
     plugin = plugin_cls(model_config_dict={})
     output_thresholds = [0.0, 0.0005, 0.001]
-<<<<<<< HEAD
     plugin.model_thresholds = threshold_cube.coord(var_name="threshold").points
     result = plugin._get_ensemble_distributions(
         threshold_cube, ensemble_forecast, output_thresholds
@@ -346,36 +341,19 @@
     # Check that other dimensions are same as ensemble_forecast
     assert result.coords(dim_coords=True)[1:] == ensemble_forecast.coords(
         dim_coords=True
-=======
-    result = plugin._get_ensemble_distributions(
-        error_threshold_cube, ensemble_forecast, output_thresholds
-    )
-    # Check that probabilities are between 0 and 1
-    assert np.all(result.data >= 0.0)
-    assert np.all(result.data <= 1.0)
-    # Check that data is monotonically decreasing
-    assert np.all(np.diff(result.data, axis=0) <= 0.0)
-    # Check that threshold coordinate of output has same values as output_thresholds
-    forecast_variable = ensemble_forecast.name()
-    assert result.coord(forecast_variable).var_name == "threshold"
-    np.testing.assert_almost_equal(
-        result.coord(forecast_variable).points, output_thresholds
-    )
-    # Check that other dimensions are same as ensemble_forecast
-    assert result.coords(dim_coords=True)[1:] == ensemble_forecast.coords(
-        dim_coords=True
     )
     assert result.coords(dim_coords=False) == ensemble_forecast.coords(dim_coords=False)
     assert result.attributes == ensemble_forecast.attributes
 
 
-def test_process_ensemble(
+def test_process_ensemble_different_threshold_unit(
     ensemble_forecast, ensemble_features, plugin_and_dummy_models
 ):
-    """Test process routine with ensemble data."""
+    """Test process routine with ensemble data where unit of threshold is different from
+    unit of forecast cube."""
     plugin_cls, dummy_models = plugin_and_dummy_models
     plugin = plugin_cls(model_config_dict={})
-    plugin.tree_models, plugin.error_thresholds = dummy_models
+    plugin.tree_models, plugin.lead_times, plugin.model_thresholds = dummy_models
 
     output_thresholds = [0.0, 0.0005, 0.001]
     result = plugin.process(ensemble_forecast, ensemble_features, output_thresholds,)
@@ -393,26 +371,24 @@
     assert (
         result.coords(dim_coords=True)[1:]
         == ensemble_forecast.coords(dim_coords=True)[1:]
->>>>>>> a6267995
     )
     assert result.coords(dim_coords=False) == ensemble_forecast.coords(dim_coords=False)
     assert result.attributes == ensemble_forecast.attributes
 
 
-def test_process_ensemble_different_threshold_unit(
-    ensemble_forecast, ensemble_features, plugin_and_dummy_models
-):
-    """Test process routine with ensemble data where unit of threshold is different from
-    unit of forecast cube."""
+def test_process_deterministic(
+    deterministic_forecast, deterministic_features, plugin_and_dummy_models
+):
+    """Test process routine with deterministic data."""
     plugin_cls, dummy_models = plugin_and_dummy_models
     plugin = plugin_cls(model_config_dict={})
-<<<<<<< HEAD
     plugin.tree_models, plugin.lead_times, plugin.model_thresholds = dummy_models
-
     output_thresholds = [0.0, 0.0005, 0.001]
-    result = plugin.process(ensemble_forecast, ensemble_features, output_thresholds,)
-
-    forecast_variable = ensemble_forecast.name()
+    result = plugin.process(
+        deterministic_forecast, deterministic_features, output_thresholds,
+    )
+
+    forecast_variable = deterministic_forecast.name()
     assert result.long_name == f"probability_of_{forecast_variable}_above_threshold"
 
     # Check that first dimension is threshold and its values are same as output_thresholds
@@ -424,65 +400,6 @@
     # Check that dimensions are same as the input forecast, apart from first dimension
     assert (
         result.coords(dim_coords=True)[1:]
-        == ensemble_forecast.coords(dim_coords=True)[1:]
-    )
-    assert result.coords(dim_coords=False) == ensemble_forecast.coords(dim_coords=False)
-    assert result.attributes == ensemble_forecast.attributes
-=======
-    plugin.tree_models, plugin.error_thresholds = dummy_models
-
-    output_thresholds_m = [0.0, 0.0005, 0.001]
-    result_m = plugin.process(ensemble_forecast, ensemble_features, output_thresholds_m)
-    output_thresholds_mm = [0.0, 0.5, 1.0]
-    result_mm = plugin.process(
-        ensemble_forecast, ensemble_features, output_thresholds_mm, "mm"
-    )
-
-    assert result_m.coords() == result_mm.coords()
-    np.testing.assert_array_almost_equal(result_m.data, result_mm.data)
->>>>>>> a6267995
-
-
-def test_process_deterministic(
-    deterministic_forecast, deterministic_features, plugin_and_dummy_models
-):
-    """Test process routine with deterministic data."""
-    plugin_cls, dummy_models = plugin_and_dummy_models
-    plugin = plugin_cls(model_config_dict={})
-<<<<<<< HEAD
-    plugin.tree_models, plugin.lead_times, plugin.model_thresholds = dummy_models
-    print("****************")
-    print(plugin.lead_times)
-
-    output_thresholds = [0.0, 0.0005, 0.001]
-    result = plugin.process(
-        deterministic_forecast, deterministic_features, output_thresholds,
-    )
-
-    forecast_variable = deterministic_forecast.name()
-    assert result.long_name == f"probability_of_{forecast_variable}_above_threshold"
-
-=======
-    plugin.tree_models, plugin.error_thresholds = dummy_models
-
-    output_thresholds = [0.0, 0.0005, 0.001]
-    result = plugin.process(
-        deterministic_forecast, deterministic_features, output_thresholds,
-    )
-
-    forecast_variable = deterministic_forecast.name()
-    assert result.long_name == f"probability_of_{forecast_variable}_above_threshold"
-
->>>>>>> a6267995
-    # Check that first dimension is threshold and its values are same as output_thresholds
-    threshold_coord = result.coord(forecast_variable)
-    np.testing.assert_almost_equal(threshold_coord.points, output_thresholds)
-    threshold_dim = result.coord_dims(forecast_variable)
-    assert threshold_dim == (0,)
-
-    # Check that dimensions are same as the input forecast, apart from first dimension
-    assert (
-        result.coords(dim_coords=True)[1:]
         == deterministic_forecast.coords(dim_coords=True)[1:]
     )
     assert result.coords(dim_coords=False) == deterministic_forecast.coords(
