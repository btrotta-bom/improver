# -*- coding: utf-8 -*-
# -----------------------------------------------------------------------------
# (C) British Crown copyright. The Met Office.
# All rights reserved.
#
# Redistribution and use in source and binary forms, with or without
# modification, are permitted provided that the following conditions are met:
#
# * Redistributions of source code must retain the above copyright notice, this
#   list of conditions and the following disclaimer.
#
# * Redistributions in binary form must reproduce the above copyright notice,
#   this list of conditions and the following disclaimer in the documentation
#   and/or other materials provided with the distribution.
#
# * Neither the name of the copyright holder nor the names of its
#   contributors may be used to endorse or promote products derived from
#   this software without specific prior written permission.
#
# THIS SOFTWARE IS PROVIDED BY THE COPYRIGHT HOLDERS AND CONTRIBUTORS "AS IS"
# AND ANY EXPRESS OR IMPLIED WARRANTIES, INCLUDING, BUT NOT LIMITED TO, THE
# IMPLIED WARRANTIES OF MERCHANTABILITY AND FITNESS FOR A PARTICULAR PURPOSE
# ARE DISCLAIMED. IN NO EVENT SHALL THE COPYRIGHT HOLDER OR CONTRIBUTORS BE
# LIABLE FOR ANY DIRECT, INDIRECT, INCIDENTAL, SPECIAL, EXEMPLARY, OR
# CONSEQUENTIAL DAMAGES (INCLUDING, BUT NOT LIMITED TO, PROCUREMENT OF
# SUBSTITUTE GOODS OR SERVICES; LOSS OF USE, DATA, OR PROFITS; OR BUSINESS
# INTERRUPTION) HOWEVER CAUSED AND ON ANY THEORY OF LIABILITY, WHETHER IN
# CONTRACT, STRICT LIABILITY, OR TORT (INCLUDING NEGLIGENCE OR OTHERWISE)
# ARISING IN ANY WAY OUT OF THE USE OF THIS SOFTWARE, EVEN IF ADVISED OF THE
# POSSIBILITY OF SUCH DAMAGE.
"""Unit tests for the ApplyRainForestsCalibrationLightGBM class."""
import numpy as np
import pytest
from iris import Constraint

from improver.calibration.rainforest_calibration import (
    ApplyRainForestsCalibrationLightGBM,
)
from improver.constants import SECONDS_IN_HOUR
from improver.synthetic_data.set_up_test_cubes import set_up_variable_cube

lightgbm = pytest.importorskip("lightgbm")


class MockBooster:
    def __init__(self, model_file, **kwargs):
        self.model_class = "lightgbm-Booster"
        self.model_file = model_file

    def reset_parameter(self, params):
        self.threads = params.get("num_threads")
        return self


def test__new__(model_config, monkeypatch):
    monkeypatch.setattr(lightgbm, "Booster", MockBooster)
    # Check that we get the expected subclass
    result = ApplyRainForestsCalibrationLightGBM(model_config)
    assert type(result).__name__ == "ApplyRainForestsCalibrationLightGBM"
    # Test exception raised when file path is missing.
    model_config["24"]["0.0000"].pop("lightgbm_model", None)
    with pytest.raises(ValueError):
        ApplyRainForestsCalibrationLightGBM(model_config)


@pytest.mark.parametrize("ordered_inputs", (True, False))
@pytest.mark.parametrize("default_threads", (True, False))
def test__init__(
    model_config, ordered_inputs, default_threads, lead_times, thresholds, monkeypatch
):
    monkeypatch.setattr(lightgbm, "Booster", MockBooster)

    if not ordered_inputs:
        tmp_value = model_config["24"].pop("0.0000", None)
        model_config["24"]["0.0000"] = tmp_value

    if default_threads:
        expected_threads = 1
        result = ApplyRainForestsCalibrationLightGBM(model_config)
    else:
        expected_threads = 8
        result = ApplyRainForestsCalibrationLightGBM(
            model_config, threads=expected_threads
        )

    # Check lead times, thresholds and model types match
    assert np.all(result.lead_times == lead_times)
    assert np.all(result.model_thresholds == thresholds)
    for lead_time in lead_times:
        for threshold in thresholds:
            model = result.tree_models[lead_time, threshold]
            assert model.model_class == "lightgbm-Booster"
            assert model.threads == expected_threads
    # Ensure threshold and files match
    for lead_time in lead_times:
        for threshold in thresholds:
            model = result.tree_models[lead_time, threshold]
            # LightGBM library only introduced support for pathlib Paths in 3.3+
            assert isinstance(model.model_file, str)
            assert f"{lead_time:03d}H" in str(model.model_file)
            assert f"{threshold:06.4f}" in str(model.model_file)
<<<<<<< HEAD
=======
    # Test error is raised if lead times have different thresholds
    val = model_config["24"].pop("0.0000")
    model_config["24"]["1.0000"] = val
    msg = "The same thresholds must be used for all lead times"
    with pytest.raises(ValueError, match=msg):
        ApplyRainForestsCalibrationLightGBM(model_config, threads=expected_threads)
>>>>>>> 1c3b584e


def test__check_num_features(ensemble_features, plugin_and_dummy_models):
    """Test number of features expected by tree_models matches features passed in."""
    plugin_cls, dummy_models = plugin_and_dummy_models
    plugin = plugin_cls(model_config_dict={})
    plugin.tree_models, _, _ = dummy_models
    plugin._check_num_features(ensemble_features)
    with pytest.raises(ValueError):
        plugin._check_num_features(ensemble_features[:-1])


def test__empty_config_warning(plugin_and_dummy_models):
    plugin_cls, _ = plugin_and_dummy_models
    with pytest.warns(Warning, match="calibration will not work"):
        plugin_cls(model_config_dict={})


def test__align_feature_variables_ensemble(ensemble_features, ensemble_forecast):
    """Check cube alignment when using feature and forecast variables when realization
    coordinate present in some cube variables."""
    expected_features = ensemble_features.copy()
    # Drop realization coordinate from one of the ensemble features
    derived_field_cube = ensemble_features.pop(-1).extract(Constraint(realization=0))
    derived_field_cube.remove_coord("realization")
    ensemble_features.append(derived_field_cube)

    (aligned_features, aligned_forecast,) = ApplyRainForestsCalibrationLightGBM(
        model_config_dict={}
    )._align_feature_variables(ensemble_features, ensemble_forecast)

    assert aligned_features == expected_features
    assert aligned_forecast == ensemble_forecast


def test__align_feature_variables_deterministic(
    deterministic_features, deterministic_forecast
):
    """Check cube alignment when using feature and forecast variables when no realization
    coordinate present in any of the cube variables."""
    expected_features = deterministic_features.copy()
    expected_forecast = deterministic_forecast.copy()
    # Drop realization from all features.
    deterministic_features = deterministic_features.extract(Constraint(realization=0))
    [feature.remove_coord("realization") for feature in deterministic_features]
    # Drop realization from forecast.
    deterministic_forecast = deterministic_forecast.extract(Constraint(realization=0))
    deterministic_forecast.remove_coord("realization")

    (aligned_features, aligned_forecast,) = ApplyRainForestsCalibrationLightGBM(
        model_config_dict={}
    )._align_feature_variables(deterministic_features, deterministic_forecast)

    assert aligned_features == expected_features
    assert aligned_forecast == expected_forecast


def test__align_feature_variables_misaligned_dim_coords(ensemble_features):
    """Check ValueError raised when feature/forecast cubes have differing dimension
    coordinates."""
    # Test case where non-realization dimension differ.
    misaligned_forecast_cube = set_up_variable_cube(
        np.maximum(0, np.random.normal(0.002, 0.001, (5, 10, 15))).astype(np.float32),
        name="lwe_thickness_of_precipitation_amount",
        units="m",
        realizations=np.arange(5),
    )
    with pytest.raises(ValueError):
        ApplyRainForestsCalibrationLightGBM(
            model_config_dict={}
        )._align_feature_variables(ensemble_features, misaligned_forecast_cube)
    # Test case where realization dimension differ.
    misaligned_forecast_cube = set_up_variable_cube(
        np.maximum(0, np.random.normal(0.002, 0.001, (10, 10, 10))).astype(np.float32),
        name="lwe_thickness_of_precipitation_amount",
        units="m",
        realizations=np.arange(10),
    )
    with pytest.raises(ValueError):
        ApplyRainForestsCalibrationLightGBM(
            model_config_dict={}
        )._align_feature_variables(ensemble_features, misaligned_forecast_cube)


def test__prepare_probability_cube(ensemble_forecast, thresholds, threshold_cube):
    """Test the preparation of probability cube from input
    forecast cube."""
    plugin = ApplyRainForestsCalibrationLightGBM(model_config_dict={})
    plugin.model_thresholds = thresholds
<<<<<<< HEAD
    result = plugin._prepare_threshold_probability_cube(ensemble_forecast)
=======
    result = plugin._prepare_threshold_probability_cube(ensemble_forecast, thresholds)
>>>>>>> 1c3b584e

    assert result.long_name == threshold_cube.long_name
    assert result.units == threshold_cube.units
    assert result.coords() == threshold_cube.coords()
    assert result.attributes == threshold_cube.attributes


def test__prepare_features_array(ensemble_features):
    """Test array preparation given set of feature cubes."""
    expected_size = ensemble_features.extract_cube(
        "lwe_thickness_of_precipitation_amount"
    ).data.size
    result = ApplyRainForestsCalibrationLightGBM(
        model_config_dict={}
    )._prepare_features_array(ensemble_features)

    assert result.shape[0] == expected_size

    # Drop realization coordinate from one of the ensemble features, to produce
    # cubes of differing length.
    cube_lacking_realization = ensemble_features.pop(-1).extract(
        Constraint(realization=0)
    )
    cube_lacking_realization.remove_coord("realization")
    ensemble_features.append(cube_lacking_realization)
    with pytest.raises(ValueError):
        ApplyRainForestsCalibrationLightGBM(
            model_config_dict={}
        )._prepare_features_array(ensemble_features)


def test__evaluate_probabilities(
    ensemble_features, threshold_cube, plugin_and_dummy_models
):
    """Test that _evaluate_probabilities populates threshold_cube.data with
    probability data."""
    plugin_cls, dummy_models = plugin_and_dummy_models
    plugin = plugin_cls(model_config_dict={})
    plugin.tree_models, plugin.lead_times, plugin.model_thresholds, = dummy_models
    input_dataset = plugin._prepare_features_array(ensemble_features)
    data_before = threshold_cube.data.copy()
    plugin._evaluate_probabilities(
        input_dataset, 24, threshold_cube.data,
    )
    diff = threshold_cube.data - data_before
    # check each threshold has been populated
    assert np.all(np.any(diff != 0, axis=0))
    # check data is between 0 and 1
    assert np.all(threshold_cube.data >= 0)
    assert np.all(threshold_cube.data <= 1)


def test_make_decreasing():
    """Test that make_increasing returns an array that is non-decreasing
    in the first dimension."""
    # Test on standard use case.
    input_array = np.array([[5, 5], [2, 3], [3, 4], [4, 2], [1, 1]]) / 5.0
    expected = np.array([[5, 5], [3, 3.5], [3, 3.5], [3, 2], [1, 1]]) / 5.0
    result = ApplyRainForestsCalibrationLightGBM(model_config_dict={})._make_decreasing(
        input_array
    )
    np.testing.assert_almost_equal(expected, result)
    # Test on case where all data is already monotonically decreasing.
    input_array = np.array([[5, 5], [4, 4], [3, 3], [2, 2], [1, 1]]) / 5.0
    expected = np.array([[5, 5], [4, 4], [3, 3], [2, 2], [1, 1]]) / 5.0
    result = ApplyRainForestsCalibrationLightGBM(model_config_dict={})._make_decreasing(
        input_array
    )
    np.testing.assert_almost_equal(expected, result)
    # Test on case where some data is monotonically increasing.
    input_array = np.array([[1, 5], [2, 3], [3, 4], [4, 2], [5, 1]]) / 5.0
    expected = np.array([[3, 5], [3, 3.5], [3, 3.5], [3, 2], [3, 1]]) / 5.0
    result = ApplyRainForestsCalibrationLightGBM(model_config_dict={})._make_decreasing(
        input_array
    )
    np.testing.assert_almost_equal(expected, result)
    # Test on case where data increasing along second dimension; this
    # should be preserved in final output, with leading dimension monotonically
    # decreasing.
    input_array = np.array([[4, 5], [2, 3], [3, 4], [1, 2], [1, 1]]) / 5.0
    expected = np.array([[4, 5], [2.5, 3.5], [2.5, 3.5], [1, 2], [1, 1]]) / 5.0
    result = ApplyRainForestsCalibrationLightGBM(model_config_dict={})._make_decreasing(
        input_array
    )
    np.testing.assert_almost_equal(expected, result)
    # Test on case where data has shape (n, 1).
    input_array = np.array([[5], [3], [4], [2], [1]]) / 5.0
    expected = np.array([[5], [3.5], [3.5], [2], [1]]) / 5.0
    result = ApplyRainForestsCalibrationLightGBM(model_config_dict={})._make_decreasing(
        input_array
    )
    np.testing.assert_almost_equal(expected, result)
    # Test on case where data has shape (1, n).
    input_array = np.array([[5, 3, 4, 2, 1]]) / 5.0
    expected = np.array([[5, 3, 4, 2, 1]]) / 5.0
    result = ApplyRainForestsCalibrationLightGBM(model_config_dict={})._make_decreasing(
        input_array
    )
    np.testing.assert_almost_equal(expected, result)
    # Test on case where data has shape (n).
    input_array = np.array([5, 3, 4, 2, 1]) / 5.0
    expected = np.array([5, 3.5, 3.5, 2, 1]) / 5.0
    result = ApplyRainForestsCalibrationLightGBM(model_config_dict={})._make_decreasing(
        input_array
    )
    np.testing.assert_almost_equal(expected, result)


def test__calculate_threshold_probabilities(
    ensemble_features, ensemble_forecast, plugin_and_dummy_models
):
    """Test calculation of probability cube."""
    plugin_cls, dummy_models = plugin_and_dummy_models
    plugin = plugin_cls(model_config_dict={})
    plugin.tree_models, plugin.lead_times, plugin.model_thresholds = dummy_models
    result = plugin._calculate_threshold_probabilities(
        ensemble_forecast, ensemble_features
    )

    # Check that data has sensible probability values.
    # Note: here we are NOT checking the returned value against an expected value
    # as this will be sensitive to changes in associated GBDT libraries, given that
    # the tree models are created dynamically within fixtures. Here we implicitly trust
    # the output from the tree models are correct based on the specified inputs, and so
    # only test to ensure that the dataset overall conforms to the bounds for probability
    # data.
    assert np.all(result.data >= 0.0)
    assert np.all(result.data <= 1.0)
    assert np.all(np.isfinite(result.data))
    # Check that data is monotonically decreasing
    assert np.all(np.diff(result.data, axis=0) <= 0.0)


def test__get_ensemble_distributions(
    threshold_cube, ensemble_forecast, plugin_and_dummy_models
):
    """Test _get_ensemble_distributions."""
    plugin_cls, _ = plugin_and_dummy_models
    plugin = plugin_cls(model_config_dict={})
    output_thresholds = [0.0, 0.0005, 0.001]
    plugin.model_thresholds = threshold_cube.coord(var_name="threshold").points
    result = plugin._get_ensemble_distributions(
        threshold_cube, ensemble_forecast, output_thresholds
    )
    # Check that probabilities are between 0 and 1
    assert np.all(result.data >= 0.0)
    assert np.all(result.data <= 1.0)
    # Check that data is monotonically decreasing
    assert np.all(np.diff(result.data, axis=0) <= 0.0)
    # Check that threshold coordinate of output has same values as output_thresholds
    forecast_variable = ensemble_forecast.name()
    assert result.coord(forecast_variable).var_name == "threshold"
    np.testing.assert_almost_equal(
        result.coord(forecast_variable).points, output_thresholds
    )
    # Check that other dimensions are same as ensemble_forecast
    assert result.coords(dim_coords=True)[1:] == ensemble_forecast.coords(
        dim_coords=True
    )
    assert result.coords(dim_coords=False) == ensemble_forecast.coords(dim_coords=False)
    assert result.attributes == ensemble_forecast.attributes


def test_lead_time_without_matching_model(
    ensemble_forecast, ensemble_features, plugin_and_dummy_models
):
    """Test that when calibration is applied on a lead time with no
    exactly matching model, the closest matching model lead time is selected."""
    plugin_cls, dummy_models = plugin_and_dummy_models
    plugin = plugin_cls(model_config_dict={})
    plugin.tree_models, plugin.lead_times, plugin.model_thresholds = dummy_models

    output_thresholds = [0.0, 0.0005, 0.001]
    result_24_hour = plugin.process(
        ensemble_forecast, ensemble_features, output_thresholds,
    )
    ensemble_forecast.coord("forecast_period").points = [27 * SECONDS_IN_HOUR]
    for cube in ensemble_features:
        cube.coord("forecast_period").points = [27 * SECONDS_IN_HOUR]
    result_27_hour = plugin.process(
        ensemble_forecast, ensemble_features, output_thresholds,
    )
    np.testing.assert_almost_equal(result_24_hour.data, result_27_hour.data)


def test_process_ensemble_specifying_thresholds(
    ensemble_forecast, ensemble_features, plugin_and_dummy_models
):
    """Test process routine with ensemble data with different ways of specifying
    output thresholds."""
    plugin_cls, dummy_models = plugin_and_dummy_models
    plugin = plugin_cls(model_config_dict={})
    plugin.tree_models, plugin.lead_times, plugin.model_thresholds = dummy_models

    output_thresholds = [0.0, 0.0005, 0.001]
    result = plugin.process(ensemble_forecast, ensemble_features, output_thresholds,)

    forecast_variable = ensemble_forecast.name()
    assert result.long_name == f"probability_of_{forecast_variable}_above_threshold"

    # Check that first dimension is threshold and its values are same as output_thresholds
    threshold_coord = result.coord(forecast_variable)
    np.testing.assert_almost_equal(threshold_coord.points, output_thresholds)
    threshold_dim = result.coord_dims(forecast_variable)
    assert threshold_dim == (0,)

    # Check that dimensions are same as the input forecast, apart from first dimension
    assert (
        result.coords(dim_coords=True)[1:]
        == ensemble_forecast.coords(dim_coords=True)[1:]
    )
    assert result.coords(dim_coords=False) == ensemble_forecast.coords(dim_coords=False)
    assert result.attributes == ensemble_forecast.attributes

    # Check where unit of output threshold is different from unit of forecast cube
    output_thresholds_mm = [0.0, 0.5, 1.0]
    result = plugin.process(
        ensemble_forecast, ensemble_features, output_thresholds_mm, threshold_units="mm"
<<<<<<< HEAD
    )
    np.testing.assert_almost_equal(threshold_coord.points, output_thresholds)

    # Check where output thresholds are the same as model thresholds
    result = plugin.process(
        ensemble_forecast, ensemble_features, plugin.model_thresholds
    )
    threshold_coord = result.coord(forecast_variable)
    np.testing.assert_almost_equal(threshold_coord.points, plugin.model_thresholds)


def test_process_with_bin_data(
    ensemble_forecast,
    ensemble_features,
    plugin_and_dummy_models,
    model_config,
    lightgbm_model_files,
):
    """Test that bin_data option does not affect the results.
    The lightgbm_model_files parameter is not used explicitly, but it is
    required in order to make the files available.
    """
    plugin_cls, dummy_models = plugin_and_dummy_models
    plugin = plugin_cls(model_config_dict={})
    plugin.tree_models, plugin.lead_times, plugin.model_thresholds = dummy_models

    output_thresholds = [0.0, 0.0005, 0.001]
    result = plugin.process(ensemble_forecast, ensemble_features, output_thresholds,)

    # check that there are duplicated rows in result (so that binning will actually
    # have an affect)
    assert len(np.unique(result.data)) < result.data.size

    plugin = plugin_cls(model_config_dict={}, bin_data=True)
    plugin.tree_models, plugin.lead_times, plugin.model_thresholds = dummy_models
    plugin.combined_feature_splits = plugin._get_feature_splits(model_config)
    result_bin = plugin.process(
        ensemble_forecast, ensemble_features, output_thresholds,
=======
>>>>>>> 1c3b584e
    )
    np.testing.assert_almost_equal(threshold_coord.points, output_thresholds)

<<<<<<< HEAD
    np.testing.assert_almost_equal(result.data, result_bin.data)
=======
    # Check where output thresholds are the same as model thresholds
    result = plugin.process(
        ensemble_forecast, ensemble_features, plugin.model_thresholds
    )
    threshold_coord = result.coord(forecast_variable)
    np.testing.assert_almost_equal(threshold_coord.points, plugin.model_thresholds)
>>>>>>> 1c3b584e


def test_process_deterministic(
    deterministic_forecast,
    deterministic_features,
    plugin_and_dummy_models_deterministic,
):
    """Test process routine with deterministic data."""
    plugin_cls, dummy_models = plugin_and_dummy_models_deterministic
    plugin = plugin_cls(model_config_dict={})
    plugin.tree_models, plugin.lead_times, plugin.model_thresholds = dummy_models
    output_thresholds = [0.0, 0.0005, 0.001]
    result = plugin.process(
        deterministic_forecast, deterministic_features, output_thresholds,
    )

    forecast_variable = deterministic_forecast.name()
    assert result.long_name == f"probability_of_{forecast_variable}_above_threshold"

    # Check that first dimension is threshold and its values are same as output_thresholds
    threshold_coord = result.coord(forecast_variable)
    np.testing.assert_almost_equal(threshold_coord.points, output_thresholds)
    threshold_dim = result.coord_dims(forecast_variable)
    assert threshold_dim == (0,)

    # Check that dimensions are same as the input forecast, apart from first dimension
    assert (
        result.coords(dim_coords=True)[1:]
        == deterministic_forecast.coords(dim_coords=True)[1:]
    )
    assert result.coords(dim_coords=False) == deterministic_forecast.coords(
        dim_coords=False
    )
    assert result.attributes == deterministic_forecast.attributes<|MERGE_RESOLUTION|>--- conflicted
+++ resolved
@@ -99,15 +99,12 @@
             assert isinstance(model.model_file, str)
             assert f"{lead_time:03d}H" in str(model.model_file)
             assert f"{threshold:06.4f}" in str(model.model_file)
-<<<<<<< HEAD
-=======
     # Test error is raised if lead times have different thresholds
     val = model_config["24"].pop("0.0000")
     model_config["24"]["1.0000"] = val
     msg = "The same thresholds must be used for all lead times"
     with pytest.raises(ValueError, match=msg):
         ApplyRainForestsCalibrationLightGBM(model_config, threads=expected_threads)
->>>>>>> 1c3b584e
 
 
 def test__check_num_features(ensemble_features, plugin_and_dummy_models):
@@ -197,11 +194,7 @@
     forecast cube."""
     plugin = ApplyRainForestsCalibrationLightGBM(model_config_dict={})
     plugin.model_thresholds = thresholds
-<<<<<<< HEAD
-    result = plugin._prepare_threshold_probability_cube(ensemble_forecast)
-=======
     result = plugin._prepare_threshold_probability_cube(ensemble_forecast, thresholds)
->>>>>>> 1c3b584e
 
     assert result.long_name == threshold_cube.long_name
     assert result.units == threshold_cube.units
@@ -420,7 +413,6 @@
     output_thresholds_mm = [0.0, 0.5, 1.0]
     result = plugin.process(
         ensemble_forecast, ensemble_features, output_thresholds_mm, threshold_units="mm"
-<<<<<<< HEAD
     )
     np.testing.assert_almost_equal(threshold_coord.points, output_thresholds)
 
@@ -459,21 +451,8 @@
     plugin.combined_feature_splits = plugin._get_feature_splits(model_config)
     result_bin = plugin.process(
         ensemble_forecast, ensemble_features, output_thresholds,
-=======
->>>>>>> 1c3b584e
-    )
-    np.testing.assert_almost_equal(threshold_coord.points, output_thresholds)
-
-<<<<<<< HEAD
+    )
     np.testing.assert_almost_equal(result.data, result_bin.data)
-=======
-    # Check where output thresholds are the same as model thresholds
-    result = plugin.process(
-        ensemble_forecast, ensemble_features, plugin.model_thresholds
-    )
-    threshold_coord = result.coord(forecast_variable)
-    np.testing.assert_almost_equal(threshold_coord.points, plugin.model_thresholds)
->>>>>>> 1c3b584e
 
 
 def test_process_deterministic(
