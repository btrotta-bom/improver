# -*- coding: utf-8 -*-
# -----------------------------------------------------------------------------
# (C) British Crown copyright. The Met Office.
# All rights reserved.
#
# Redistribution and use in source and binary forms, with or without
# modification, are permitted provided that the following conditions are met:
#
# * Redistributions of source code must retain the above copyright notice, this
#   list of conditions and the following disclaimer.
#
# * Redistributions in binary form must reproduce the above copyright notice,
#   this list of conditions and the following disclaimer in the documentation
#   and/or other materials provided with the distribution.
#
# * Neither the name of the copyright holder nor the names of its
#   contributors may be used to endorse or promote products derived from
#   this software without specific prior written permission.
#
# THIS SOFTWARE IS PROVIDED BY THE COPYRIGHT HOLDERS AND CONTRIBUTORS "AS IS"
# AND ANY EXPRESS OR IMPLIED WARRANTIES, INCLUDING, BUT NOT LIMITED TO, THE
# IMPLIED WARRANTIES OF MERCHANTABILITY AND FITNESS FOR A PARTICULAR PURPOSE
# ARE DISCLAIMED. IN NO EVENT SHALL THE COPYRIGHT HOLDER OR CONTRIBUTORS BE
# LIABLE FOR ANY DIRECT, INDIRECT, INCIDENTAL, SPECIAL, EXEMPLARY, OR
# CONSEQUENTIAL DAMAGES (INCLUDING, BUT NOT LIMITED TO, PROCUREMENT OF
# SUBSTITUTE GOODS OR SERVICES; LOSS OF USE, DATA, OR PROFITS; OR BUSINESS
# INTERRUPTION) HOWEVER CAUSED AND ON ANY THEORY OF LIABILITY, WHETHER IN
# CONTRACT, STRICT LIABILITY, OR TORT (INCLUDING NEGLIGENCE OR OTHERWISE)
# ARISING IN ANY WAY OUT OF THE USE OF THIS SOFTWARE, EVEN IF ADVISED OF THE
# POSSIBILITY OF SUCH DAMAGE.
"""Fixtures for rainforests calibration."""
<<<<<<< HEAD
import os
=======
>>>>>>> 1c3b584e
from datetime import datetime

import numpy as np
import pandas as pd
import pytest
from iris import Constraint
from iris.analysis import MEAN, STD_DEV
from iris.cube import CubeList

from improver.calibration.rainforest_calibration import (
    ApplyRainForestsCalibrationLightGBM,
    ApplyRainForestsCalibrationTreelite,
)
from improver.metadata.utilities import (
    create_new_diagnostic_cube,
    generate_mandatory_attributes,
)
from improver.synthetic_data.set_up_test_cubes import (
    add_coordinate,
    set_up_probability_cube,
    set_up_variable_cube,
)

ATTRIBUTES = {
    "title": "Test forecast",
    "source": "IMPROVER",
    "institution": "Australian Bureau of Meteorology",
}


@pytest.fixture
def thresholds():
    return np.array([0.0000, 0.0001, 0.0010, 0.0100], dtype=np.float32)
<<<<<<< HEAD


@pytest.fixture
def lead_times():
    return np.array([24, 48], dtype=np.int)


@pytest.fixture
def model_config(lead_times, thresholds, tmp_path):
    lightgbm_model_dir = tmp_path / "lightgbm_model_dir"
    treelite_model_dir = tmp_path / "treelite_model_dir"
    return {
        str(lead_time): {
            f"{threshold:06.4f}": {
                "lightgbm_model": f"{lightgbm_model_dir}/test_model_{lead_time:03d}H_{threshold:06.4f}.txt",  # noqa: E501
                "treelite_model": f"{treelite_model_dir}/test_model_{lead_time:03d}H_{threshold:06.4f}.so",  # noqa: E501
=======


@pytest.fixture
def lead_times():
    return np.array([24, 48], dtype=np.int)


@pytest.fixture
def model_config(lead_times, thresholds):
    return {
        str(lead_time): {
            f"{threshold:06.4f}": {
                "lightgbm_model": f"lightgbm_model_dir/test_model_{lead_time:03d}H_{threshold:06.4f}.txt",  # noqa: E501
                "treelite_model": f"treelite_model_dir/test_model_{lead_time:03d}H_{threshold:06.4f}.so",  # noqa: E501
>>>>>>> 1c3b584e
            }
            for threshold in thresholds
        }
        for lead_time in lead_times
    }


def generate_forecast_cubes(realizations):
    rng = np.random.default_rng(0)
    data_shape = (len(realizations), 10, 10)
    return set_up_variable_cube(
        np.maximum(0, rng.normal(0.002, 0.001, data_shape)).astype(np.float32),
        name="lwe_thickness_of_precipitation_amount",
        units="m",
        frt=datetime(2017, 11, 10, 0, 0),
        time=datetime(2017, 11, 11, 0, 0),
        realizations=realizations,
        attributes=ATTRIBUTES,
    )


def generate_aligned_feature_cubes(realizations):
    """Generate a set of aligned feature cubes consistent with forecast cube.

    Note: The clearsky_solar_rad field will contain copy over realization dimension.
    This is to simulate the resultant broadcasting that will occur after aligning
    feature variables."""
    data_shape = (len(realizations), 10, 10)
    rng = np.random.default_rng(0)
    cape = set_up_variable_cube(
        np.maximum(0, rng.normal(15, 5, data_shape)).astype(np.float32),
        name="cape",
        units="J kg-1",
        frt=datetime(2017, 11, 10, 0, 0),
        time=datetime(2017, 11, 11, 0, 0),
        realizations=realizations,
        attributes=ATTRIBUTES,
    )
    precipitation_accumulation_from_convection = set_up_variable_cube(
        np.maximum(0, rng.normal(0.001, 0.001, data_shape)).astype(np.float32),
        name="lwe_thickness_of_convective_precipitation_amount",
        units="m",
        frt=datetime(2017, 11, 10, 0, 0),
        time=datetime(2017, 11, 11, 0, 0),
        realizations=realizations,
        attributes=ATTRIBUTES,
    )
    precipitation_accumulation = set_up_variable_cube(
        np.maximum(0, rng.normal(0.002, 0.001, data_shape)).astype(np.float32),
        name="lwe_thickness_of_precipitation_amount",
        units="m",
        frt=datetime(2017, 11, 10, 0, 0),
        time=datetime(2017, 11, 11, 0, 0),
        realizations=realizations,
        attributes=ATTRIBUTES,
    )
    wind_speed = set_up_variable_cube(
        np.maximum(0, rng.normal(5, 5, data_shape)).astype(np.float32),
        name="wind_speed",
        units="m s-1",
        frt=datetime(2017, 11, 10, 0, 0),
        time=datetime(2017, 11, 11, 0, 0),
        realizations=realizations,
        attributes=ATTRIBUTES,
    )
    clearsky_solar_rad = set_up_variable_cube(
        np.maximum(0, rng.normal(5000000, 2000000, data_shape)).astype(np.float32),
        name="integral_of_surface_downwelling_shortwave_flux_in_air_assuming_clear_sky_wrt_time",
        units="W s m-2",
        frt=datetime(2017, 11, 10, 0, 0),
        time=datetime(2017, 11, 11, 0, 0),
        realizations=realizations,
        attributes=ATTRIBUTES,
    )
    # For clearsky_solar_rad, we want all realization values equal to simulate derived field.
    if realizations is not None:
        clearsky_solar_rad.data = np.broadcast_to(
            clearsky_solar_rad.data[0, :, :], data_shape
        )
    cubes = [
        cape,
        precipitation_accumulation_from_convection,
        precipitation_accumulation,
        wind_speed,
        clearsky_solar_rad,
    ]
    if len(realizations) > 1:
        precipitation_accumulation_mean = create_new_diagnostic_cube(
            name="ensemble_mean_lwe_thickness_of_precipitation_amount",
            units=precipitation_accumulation.units,
            template_cube=precipitation_accumulation,
            mandatory_attributes=generate_mandatory_attributes(
                [precipitation_accumulation]
            ),
            optional_attributes=precipitation_accumulation.attributes,
            data=np.broadcast_to(
                precipitation_accumulation.collapsed("realization", MEAN).data,
                precipitation_accumulation.data.shape,
            ),
        )
        precipitation_accumulation_std = create_new_diagnostic_cube(
            name="ensemble_std_lwe_thickness_of_precipitation_amount",
            units=precipitation_accumulation.units,
            template_cube=precipitation_accumulation,
            mandatory_attributes=generate_mandatory_attributes(
                [precipitation_accumulation]
            ),
            optional_attributes=precipitation_accumulation.attributes,
            data=np.broadcast_to(
                precipitation_accumulation.collapsed("realization", STD_DEV).data,
                precipitation_accumulation.data.shape,
            ),
        )
        cubes += [precipitation_accumulation_mean, precipitation_accumulation_std]
    return CubeList(cubes)


@pytest.fixture
def ensemble_forecast():
    """Create ensemble forecast cube."""
    return generate_forecast_cubes(realizations=np.arange(5))


@pytest.fixture
def ensemble_features():
    """Create a set of aligned ensemble feature cube."""
    return generate_aligned_feature_cubes(realizations=np.arange(5))


@pytest.fixture
def deterministic_forecast():
    """Create deterministic forecast cube."""
    return generate_forecast_cubes(realizations=np.arange(1))


@pytest.fixture
def deterministic_features():
    """Create a set of aligned deterministic feature cubes."""
    return generate_aligned_feature_cubes(realizations=np.arange(1))


def prepare_dummy_training_data(features, forecast, lead_times):
    """Create a dummy training set for tree-models."""
    # Set column names for reference in training
    fcst_column = forecast.name()
    obs_column = fcst_column + "_obs"
    train_columns = [cube.name() for cube in features]
    train_columns.sort()

    training_data = pd.DataFrame()
    # Initialise feature variables
    for cube in (*features, forecast):
        # Initialise forecast variable
        if cube.coords("realization"):
            training_data[cube.name()] = cube.extract(
                Constraint(realization=0)
            ).data.flatten()

    # mock y data so that it is correlated with predicted precipitation_accumulation
    # and other variables, with some noise
    non_target_columns = list(set(training_data.columns) - set(list(fcst_column)))
    rng = np.random.default_rng(0)
    training_data[obs_column] = (
        training_data[fcst_column] + training_data[non_target_columns].sum(axis=1) / 5
    )
    training_data[obs_column] += rng.normal(
        0, training_data[obs_column].std(), len(training_data)
    )

    # rescale to have same mean and standard deviation as prediction
    training_data[obs_column] = (
        training_data[obs_column] - training_data[obs_column].mean()
    ) / training_data[obs_column].std()
    training_data[obs_column] = (
        training_data[obs_column] * training_data[fcst_column].std()
        + training_data[fcst_column].mean()
    )

    # add lead time column
    training_data["lead_time_hours"] = rng.choice(lead_times, len(training_data))

    return training_data, fcst_column, obs_column, train_columns


<<<<<<< HEAD
@pytest.fixture
def dummy_lightgbm_models(ensemble_features, ensemble_forecast, thresholds, lead_times):
    """Create sample lightgbm models for evaluating forecast probabilities."""
=======
def train_models(training_data, obs_column, train_columns, thresholds, lead_times):
    """Train a model for each threshold."""
>>>>>>> 1c3b584e
    import lightgbm

    tree_models = {}
    params = {"objective": "binary", "num_leaves": 5, "verbose": -1, "seed": 0}
    for lead_time in lead_times:
        for threshold in thresholds:
            curr_training_data = training_data.loc[
                training_data["lead_time_hours"] == lead_time
            ]
            data = lightgbm.Dataset(
                curr_training_data[train_columns],
                label=(curr_training_data[obs_column] >= threshold).astype(int),
            )
            booster = lightgbm.train(params, data, num_boost_round=10)
            tree_models[lead_time, threshold] = booster
    return tree_models


@pytest.fixture
def dummy_lightgbm_models(ensemble_features, ensemble_forecast, thresholds, lead_times):
    """Create sample lightgbm models for evaluating forecast probabilities."""
    training_data, fcst_column, obs_column, train_columns = prepare_dummy_training_data(
        ensemble_features, ensemble_forecast, lead_times
<<<<<<< HEAD
    )
    # train a model for each threshold
    tree_models = {}
    params = {"objective": "binary", "num_leaves": 5, "verbose": -1, "seed": 0}
    training_columns = train_columns
    for lead_time in lead_times:
        for threshold in thresholds:
            curr_training_data = training_data.loc[
                training_data["lead_time_hours"] == lead_time
            ]
            data = lightgbm.Dataset(
                curr_training_data[training_columns],
                label=(curr_training_data[obs_column] >= threshold).astype(int),
            )
            booster = lightgbm.train(params, data, num_boost_round=10)
            tree_models[lead_time, threshold] = booster
=======
    )
    tree_models = train_models(
        training_data, obs_column, train_columns, thresholds, lead_times
    )
>>>>>>> 1c3b584e

    return tree_models, lead_times, thresholds


<<<<<<< HEAD
@pytest.fixture
def dummy_treelite_models(dummy_lightgbm_models, tmp_path):
    """Create sample treelite models for evaluating forecast probabilities."""
    import treelite
    import treelite_runtime

    lightgbm_models, lead_times, thresholds = dummy_lightgbm_models
=======
def compile_models(lightgbm_models, lead_times, thresholds, tmp_path):
    """Compile lightgbm models."""
    import treelite
    import treelite_runtime

>>>>>>> 1c3b584e
    tree_models = {}
    for lead_time in lead_times:
        for threshold in thresholds:
            model = lightgbm_models[lead_time, threshold]
            treelite_model = treelite.Model.from_lightgbm(model)
            treelite_model.export_lib(
                toolchain="gcc",
                libpath=str(tmp_path / "model.so"),
                verbose=False,
                params={"parallel_comp": 8, "quantize": 1},
            )
            predictor = treelite_runtime.Predictor(
                str(tmp_path / "model.so"), verbose=True, nthread=1
            )
            tree_models[lead_time, threshold] = predictor
<<<<<<< HEAD

=======
    return tree_models


@pytest.fixture
def dummy_treelite_models(dummy_lightgbm_models, tmp_path):
    """Create sample treelite models for evaluating forecast probabilities."""

    lightgbm_models, lead_times, thresholds = dummy_lightgbm_models
    tree_models = compile_models(lightgbm_models, lead_times, thresholds, tmp_path)
>>>>>>> 1c3b584e
    return tree_models, lead_times, thresholds


@pytest.fixture(params=["lightgbm", "treelite"])
def plugin_and_dummy_models(request):
    if request.param == "lightgbm":
        _ = pytest.importorskip("lightgbm")
        return (
            ApplyRainForestsCalibrationLightGBM,
            request.getfixturevalue("dummy_lightgbm_models"),
        )
    elif request.param == "treelite":
        _ = pytest.importorskip("treelite")
        return (
            ApplyRainForestsCalibrationTreelite,
            request.getfixturevalue("dummy_treelite_models"),
        )
    else:
        pytest.fail("unknown plugin type")


@pytest.fixture()
def lightgbm_model_files(dummy_lightgbm_models, model_config):
    """Write the lightgbm model files to the location specified in model config."""
    tree_models, lead_times, thresholds = dummy_lightgbm_models
    for lead_time in lead_times:
        for threshold in thresholds:
            model = tree_models[lead_time, threshold]
            model_path = model_config[str(lead_time)][f"{threshold:06.4f}"][
                "lightgbm_model"
            ]
            model_dir = os.path.dirname(model_path)
            if not os.path.exists(model_dir):
                os.makedirs(model_dir)
            model.save_model(model_path)


@pytest.fixture
def dummy_lightgbm_models_deterministic(
    ensemble_features, ensemble_forecast, thresholds, lead_times
):
    """Create sample lightgbm models for evaluating forecast probabilities."""
    import lightgbm

    training_data, fcst_column, obs_column, train_columns = prepare_dummy_training_data(
        ensemble_features, ensemble_forecast, lead_times
    )
    # train a model for each threshold
    tree_models = {}
    params = {"objective": "binary", "num_leaves": 5, "verbose": -1, "seed": 0}
    training_columns = [c for c in train_columns if "ensemble" not in c]
    for lead_time in lead_times:
        for threshold in thresholds:
            curr_training_data = training_data.loc[
                training_data["lead_time_hours"] == lead_time
            ]
            data = lightgbm.Dataset(
                curr_training_data[training_columns],
                label=(curr_training_data[obs_column] >= threshold).astype(int),
            )
            booster = lightgbm.train(params, data, num_boost_round=10)
            tree_models[lead_time, threshold] = booster

    return tree_models, lead_times, thresholds


@pytest.fixture
def dummy_treelite_models_deterministic(dummy_lightgbm_models_deterministic, tmp_path):
    """Create sample treelite models for evaluating forecast probabilities."""
    import treelite
    import treelite_runtime

    lightgbm_models, lead_times, thresholds = dummy_lightgbm_models_deterministic
    tree_models = {}
    for lead_time in lead_times:
        for threshold in thresholds:
            model = lightgbm_models[lead_time, threshold]
            treelite_model = treelite.Model.from_lightgbm(model)
            treelite_model.export_lib(
                toolchain="gcc",
                libpath=str(tmp_path / "model.so"),
                verbose=False,
                params={"parallel_comp": 8, "quantize": 1},
            )
            predictor = treelite_runtime.Predictor(
                str(tmp_path / "model.so"), verbose=True, nthread=1
            )
            tree_models[lead_time, threshold] = predictor

    return tree_models, lead_times, thresholds


@pytest.fixture(params=["lightgbm", "treelite"])
def plugin_and_dummy_models_deterministic(request):
    if request.param == "lightgbm":
        _ = pytest.importorskip("lightgbm")
        return (
            ApplyRainForestsCalibrationLightGBM,
            request.getfixturevalue("dummy_lightgbm_models_deterministic"),
        )
    elif request.param == "treelite":
        _ = pytest.importorskip("treelite")
        return (
            ApplyRainForestsCalibrationTreelite,
            request.getfixturevalue("dummy_treelite_models_deterministic"),
        )
    else:
        pytest.fail("unknown plugin type")


@pytest.fixture
<<<<<<< HEAD
=======
def dummy_lightgbm_models_deterministic(
    deterministic_features, deterministic_forecast, thresholds, lead_times
):
    """Create sample lightgbm models for evaluating forecast probabilities."""
    training_data, fcst_column, obs_column, train_columns = prepare_dummy_training_data(
        deterministic_features, deterministic_forecast, lead_times
    )
    tree_models = train_models(
        training_data, obs_column, train_columns, thresholds, lead_times
    )
    return tree_models, lead_times, thresholds


@pytest.fixture
def dummy_treelite_models_deterministic(dummy_lightgbm_models_deterministic, tmp_path):
    """Create sample treelite models for evaluating forecast probabilities."""

    lightgbm_models, lead_times, thresholds = dummy_lightgbm_models_deterministic
    tree_models = compile_models(lightgbm_models, lead_times, thresholds, tmp_path)
    return tree_models, lead_times, thresholds


@pytest.fixture(params=["lightgbm", "treelite"])
def plugin_and_dummy_models_deterministic(request):
    if request.param == "lightgbm":
        _ = pytest.importorskip("lightgbm")
        return (
            ApplyRainForestsCalibrationLightGBM,
            request.getfixturevalue("dummy_lightgbm_models_deterministic"),
        )
    elif request.param == "treelite":
        _ = pytest.importorskip("treelite")
        return (
            ApplyRainForestsCalibrationTreelite,
            request.getfixturevalue("dummy_treelite_models_deterministic"),
        )
    else:
        pytest.fail("unknown plugin type")


@pytest.fixture
>>>>>>> 1c3b584e
def threshold_cube(thresholds):
    """Create sample threshold cube"""
    prob = np.array([1.0, 0.8, 0.2, 0.0])
    data = np.broadcast_to(prob[:, np.newaxis, np.newaxis], (len(thresholds), 10, 10))
    probability_cube = set_up_probability_cube(
        data.astype(np.float32),
        thresholds=thresholds,
        variable_name="lwe_thickness_of_precipitation_amount",
        threshold_units="m",
        frt=datetime(2017, 11, 10, 0, 0),
        time=datetime(2017, 11, 11, 0, 0),
        attributes=ATTRIBUTES,
        spp__relative_to_threshold="greater_than_or_equal_to",
    )
    threshold_cube = add_coordinate(
        probability_cube,
        coord_points=np.arange(5),
        coord_name="realization",
        coord_units="1",
        order=[1, 0, 2, 3],
    )
    return threshold_cube<|MERGE_RESOLUTION|>--- conflicted
+++ resolved
@@ -29,10 +29,7 @@
 # ARISING IN ANY WAY OUT OF THE USE OF THIS SOFTWARE, EVEN IF ADVISED OF THE
 # POSSIBILITY OF SUCH DAMAGE.
 """Fixtures for rainforests calibration."""
-<<<<<<< HEAD
 import os
-=======
->>>>>>> 1c3b584e
 from datetime import datetime
 
 import numpy as np
@@ -66,7 +63,6 @@
 @pytest.fixture
 def thresholds():
     return np.array([0.0000, 0.0001, 0.0010, 0.0100], dtype=np.float32)
-<<<<<<< HEAD
 
 
 @pytest.fixture
@@ -83,22 +79,6 @@
             f"{threshold:06.4f}": {
                 "lightgbm_model": f"{lightgbm_model_dir}/test_model_{lead_time:03d}H_{threshold:06.4f}.txt",  # noqa: E501
                 "treelite_model": f"{treelite_model_dir}/test_model_{lead_time:03d}H_{threshold:06.4f}.so",  # noqa: E501
-=======
-
-
-@pytest.fixture
-def lead_times():
-    return np.array([24, 48], dtype=np.int)
-
-
-@pytest.fixture
-def model_config(lead_times, thresholds):
-    return {
-        str(lead_time): {
-            f"{threshold:06.4f}": {
-                "lightgbm_model": f"lightgbm_model_dir/test_model_{lead_time:03d}H_{threshold:06.4f}.txt",  # noqa: E501
-                "treelite_model": f"treelite_model_dir/test_model_{lead_time:03d}H_{threshold:06.4f}.so",  # noqa: E501
->>>>>>> 1c3b584e
             }
             for threshold in thresholds
         }
@@ -283,14 +263,8 @@
     return training_data, fcst_column, obs_column, train_columns
 
 
-<<<<<<< HEAD
-@pytest.fixture
-def dummy_lightgbm_models(ensemble_features, ensemble_forecast, thresholds, lead_times):
-    """Create sample lightgbm models for evaluating forecast probabilities."""
-=======
 def train_models(training_data, obs_column, train_columns, thresholds, lead_times):
     """Train a model for each threshold."""
->>>>>>> 1c3b584e
     import lightgbm
 
     tree_models = {}
@@ -314,48 +288,19 @@
     """Create sample lightgbm models for evaluating forecast probabilities."""
     training_data, fcst_column, obs_column, train_columns = prepare_dummy_training_data(
         ensemble_features, ensemble_forecast, lead_times
-<<<<<<< HEAD
-    )
-    # train a model for each threshold
-    tree_models = {}
-    params = {"objective": "binary", "num_leaves": 5, "verbose": -1, "seed": 0}
-    training_columns = train_columns
-    for lead_time in lead_times:
-        for threshold in thresholds:
-            curr_training_data = training_data.loc[
-                training_data["lead_time_hours"] == lead_time
-            ]
-            data = lightgbm.Dataset(
-                curr_training_data[training_columns],
-                label=(curr_training_data[obs_column] >= threshold).astype(int),
-            )
-            booster = lightgbm.train(params, data, num_boost_round=10)
-            tree_models[lead_time, threshold] = booster
-=======
     )
     tree_models = train_models(
         training_data, obs_column, train_columns, thresholds, lead_times
     )
->>>>>>> 1c3b584e
 
     return tree_models, lead_times, thresholds
 
 
-<<<<<<< HEAD
-@pytest.fixture
-def dummy_treelite_models(dummy_lightgbm_models, tmp_path):
-    """Create sample treelite models for evaluating forecast probabilities."""
-    import treelite
-    import treelite_runtime
-
-    lightgbm_models, lead_times, thresholds = dummy_lightgbm_models
-=======
 def compile_models(lightgbm_models, lead_times, thresholds, tmp_path):
     """Compile lightgbm models."""
     import treelite
     import treelite_runtime
 
->>>>>>> 1c3b584e
     tree_models = {}
     for lead_time in lead_times:
         for threshold in thresholds:
@@ -371,9 +316,6 @@
                 str(tmp_path / "model.so"), verbose=True, nthread=1
             )
             tree_models[lead_time, threshold] = predictor
-<<<<<<< HEAD
-
-=======
     return tree_models
 
 
@@ -383,7 +325,6 @@
 
     lightgbm_models, lead_times, thresholds = dummy_lightgbm_models
     tree_models = compile_models(lightgbm_models, lead_times, thresholds, tmp_path)
->>>>>>> 1c3b584e
     return tree_models, lead_times, thresholds
 
 
@@ -495,8 +436,6 @@
 
 
 @pytest.fixture
-<<<<<<< HEAD
-=======
 def dummy_lightgbm_models_deterministic(
     deterministic_features, deterministic_forecast, thresholds, lead_times
 ):
@@ -538,7 +477,6 @@
 
 
 @pytest.fixture
->>>>>>> 1c3b584e
 def threshold_cube(thresholds):
     """Create sample threshold cube"""
     prob = np.array([1.0, 0.8, 0.2, 0.0])
