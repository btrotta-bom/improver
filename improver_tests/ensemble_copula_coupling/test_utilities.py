# -*- coding: utf-8 -*-
# -----------------------------------------------------------------------------
# (C) British Crown Copyright 2017-2021 Met Office.
# All rights reserved.
#
# Redistribution and use in source and binary forms, with or without
# modification, are permitted provided that the following conditions are met:
#
# * Redistributions of source code must retain the above copyright notice, this
#   list of conditions and the following disclaimer.
#
# * Redistributions in binary form must reproduce the above copyright notice,
#   this list of conditions and the following disclaimer in the documentation
#   and/or other materials provided with the distribution.
#
# * Neither the name of the copyright holder nor the names of its
#   contributors may be used to endorse or promote products derived from
#   this software without specific prior written permission.
#
# THIS SOFTWARE IS PROVIDED BY THE COPYRIGHT HOLDERS AND CONTRIBUTORS "AS IS"
# AND ANY EXPRESS OR IMPLIED WARRANTIES, INCLUDING, BUT NOT LIMITED TO, THE
# IMPLIED WARRANTIES OF MERCHANTABILITY AND FITNESS FOR A PARTICULAR PURPOSE
# ARE DISCLAIMED. IN NO EVENT SHALL THE COPYRIGHT HOLDER OR CONTRIBUTORS BE
# LIABLE FOR ANY DIRECT, INDIRECT, INCIDENTAL, SPECIAL, EXEMPLARY, OR
# CONSEQUENTIAL DAMAGES (INCLUDING, BUT NOT LIMITED TO, PROCUREMENT OF
# SUBSTITUTE GOODS OR SERVICES; LOSS OF USE, DATA, OR PROFITS; OR BUSINESS
# INTERRUPTION) HOWEVER CAUSED AND ON ANY THEORY OF LIABILITY, WHETHER IN
# CONTRACT, STRICT LIABILITY, OR TORT (INCLUDING NEGLIGENCE OR OTHERWISE)
# ARISING IN ANY WAY OUT OF THE USE OF THIS SOFTWARE, EVEN IF ADVISED OF THE
# POSSIBILITY OF SUCH DAMAGE.
"""
Unit tests for the
`ensemble_copula_coupling.EnsembleCopulaCouplingUtilities` class.
"""
import importlib
import unittest
import unittest.mock as mock
from datetime import datetime
from unittest.case import skipIf
<<<<<<< HEAD
from unittest.mock import patch
=======
>>>>>>> f05cc288

import numpy as np
from cf_units import Unit
from iris.coords import DimCoord
from iris.cube import Cube, CubeList
from iris.exceptions import CoordinateNotFoundError
from iris.tests import IrisTest

from improver.ensemble_copula_coupling.utilities import (
    choose_set_of_percentiles,
    concatenate_2d_array_with_2d_array_endpoints,
    create_cube_with_percentiles,
    get_bounds_of_distribution,
    insert_lower_and_upper_endpoint_to_1d_array,
<<<<<<< HEAD
    interpolate_multiple_rows_same_y,
    restore_non_percentile_dimensions,
    slow_interp_same_y,
=======
    interpolate_multiple_rows_same_x,
    restore_non_percentile_dimensions,
    slow_interp_same_x,
>>>>>>> f05cc288
)
from improver.synthetic_data.set_up_test_cubes import (
    set_up_percentile_cube,
    set_up_variable_cube,
)

from .ecc_test_data import ECC_TEMPERATURE_REALIZATIONS, set_up_spot_test_cube


class Test_concatenate_2d_array_with_2d_array_endpoints(IrisTest):

    """Test the concatenate_2d_array_with_2d_array_endpoints."""

    def test_basic(self):
        """Test that result is a numpy array with the expected contents."""
        expected = np.array([[0, 20, 50, 80, 100]])
        input_array = np.array([[20, 50, 80]])
        result = concatenate_2d_array_with_2d_array_endpoints(input_array, 0, 100)
        self.assertIsInstance(result, np.ndarray)
        self.assertArrayAlmostEqual(result, expected)

    def test_1d_input(self):
        """Test 1D input results in the expected error"""
        input_array = np.array([-40, 200, 1000])
        msg = "Expected 2D input"
        with self.assertRaisesRegex(ValueError, msg):
            concatenate_2d_array_with_2d_array_endpoints(input_array, -100, 10000)

    def test_3d_input(self):
        """Test 3D input results in expected error"""
        input_array = np.array([[[-40, 200, 1000]]])
        msg = "Expected 2D input"
        with self.assertRaisesRegex(ValueError, msg):
            concatenate_2d_array_with_2d_array_endpoints(input_array, -100, 10000)


class Test_choose_set_of_percentiles(IrisTest):

    """Test the choose_set_of_percentiles plugin."""

    def test_basic(self):
        """
        Test that the plugin returns a list with the expected number of
        percentiles.
        """
        no_of_percentiles = 3
        result = choose_set_of_percentiles(no_of_percentiles)
        self.assertIsInstance(result, list)
        self.assertEqual(len(result), no_of_percentiles)

    def test_data(self):
        """
        Test that the plugin returns a list with the expected data values
        for the percentiles.
        """
        data = np.array([25, 50, 75])
        no_of_percentiles = 3
        result = choose_set_of_percentiles(no_of_percentiles)
        self.assertArrayAlmostEqual(result, data)

    def test_random(self):
        """
        Test that the plugin returns a list with the expected number of
        percentiles, if the random sampling option is selected.
        """
        no_of_percentiles = 3
        result = choose_set_of_percentiles(no_of_percentiles, sampling="random")
        self.assertIsInstance(result, list)
        self.assertEqual(len(result), no_of_percentiles)

    def test_unknown_sampling_option(self):
        """
        Test that the plugin returns the expected error message,
        if an unknown sampling option is selected.
        """
        no_of_percentiles = 3
        msg = "Unrecognised sampling option"
        with self.assertRaisesRegex(ValueError, msg):
            choose_set_of_percentiles(no_of_percentiles, sampling="unknown")


class Test_create_cube_with_percentiles(IrisTest):

    """Test the _create_cube_with_percentiles plugin."""

    def setUp(self):
        """Set up temperature cube."""
        self.cube = set_up_variable_cube(ECC_TEMPERATURE_REALIZATIONS[0])
        self.cube_data = ECC_TEMPERATURE_REALIZATIONS

    def test_basic(self):
        """Test that the plugin returns an Iris.cube.Cube with suitable units."""
        cube_data = self.cube_data + 2
        percentiles = [10, 50, 90]
        result = create_cube_with_percentiles(percentiles, self.cube, cube_data)
        self.assertIsInstance(result, Cube)
        self.assertEqual(result.units, self.cube.units)

    def test_changed_cube_units(self):
        """Test that the plugin returns a cube with chosen units."""
        cube_data = self.cube_data + 2
        percentiles = [10, 50, 90]
        result = create_cube_with_percentiles(
            percentiles, self.cube, cube_data, cube_unit="1"
        )
        self.assertEqual(result.units, Unit("1"))

    def test_many_percentiles(self):
        """Test that the plugin returns an Iris.cube.Cube with many percentiles.
        """
        percentiles = np.linspace(0, 100, 100)
        cube_data = np.zeros(
            [
                len(percentiles),
                len(self.cube.coord("latitude").points),
                len(self.cube.coord("longitude").points),
            ]
        )
        result = create_cube_with_percentiles(percentiles, self.cube, cube_data)
        self.assertEqual(cube_data.shape, result.data.shape)

    def test_incompatible_percentiles(self):
        """
        Test that the plugin fails if the percentile values requested
        are not numbers.
        """
        percentiles = ["cat", "dog", "elephant"]
        cube_data = np.zeros(
            [
                len(percentiles),
                len(self.cube.coord("latitude").points),
                len(self.cube.coord("longitude").points),
            ]
        )
        msg = "could not convert string to float"
        with self.assertRaisesRegex(ValueError, msg):
            create_cube_with_percentiles(percentiles, self.cube, cube_data)

    def test_percentile_points(self):
        """
        Test that the plugin returns an Iris.cube.Cube
        with a percentile coordinate with the desired points.
        """
        cube_data = self.cube_data + 2
        percentiles = [10, 50, 90]
        result = create_cube_with_percentiles(percentiles, self.cube, cube_data)
        self.assertIsInstance(result.coord("percentile"), DimCoord)
        self.assertArrayAlmostEqual(result.coord("percentile").points, percentiles)

    def test_spot_forecasts_percentile_points(self):
        """
        Test that the plugin returns a Cube with a percentile dimension
        coordinate and that the percentile dimension has the expected points
        for an input spot forecast.
        """
        cube = set_up_spot_test_cube()
        spot_data = cube.data.copy() + 2
        spot_cube = next(cube.slices_over("realization"))
        spot_cube.remove_coord("realization")

        percentiles = [10, 50, 90]
        result = create_cube_with_percentiles(percentiles, spot_cube, spot_data)
        self.assertIsInstance(result, Cube)
        self.assertIsInstance(result.coord("percentile"), DimCoord)
        self.assertArrayAlmostEqual(result.coord("percentile").points, percentiles)

    def test_percentile_length_too_short(self):
        """
        Test that the plugin raises the default ValueError, if the number
        of percentiles is fewer than the length of the zeroth dimension of the
        required cube data.
        """
        cube_data = self.cube_data + 2
        percentiles = [10, 50]
        msg = "Require data with shape"
        with self.assertRaisesRegex(ValueError, msg):
            create_cube_with_percentiles(percentiles, self.cube, cube_data)

    def test_percentile_length_too_long(self):
        """
        Test that the plugin raises the default ValueError, if the number
        of percentiles exceeds the length of the zeroth dimension of the
        required data.
        """
        cube_data = self.cube_data[0, :, :] + 2
        percentiles = [10, 50, 90]
        msg = "Require data with shape"
        with self.assertRaisesRegex(ValueError, msg):
            create_cube_with_percentiles(percentiles, self.cube, cube_data)

    def test_metadata_copy(self):
        """
        Test that the metadata dictionaries within the input cube, are
        also present on the output cube.
        """
        self.cube.attributes = {"source": "ukv"}
        cube_data = self.cube_data + 2
        percentiles = [10, 50, 90]
        result = create_cube_with_percentiles(percentiles, self.cube, cube_data)
        self.assertDictEqual(self.cube.metadata._asdict(), result.metadata._asdict())

    def test_coordinate_copy(self):
        """
        Test that the coordinates within the input cube, are
        also present on the output cube.
        """
        cube_data = self.cube_data + 2
        percentiles = [10, 50, 90]
        result = create_cube_with_percentiles(percentiles, self.cube, cube_data)
        for coord in self.cube.coords():
            if coord not in result.coords():
                msg = "Coordinate: {} not found in cube {}".format(coord, result)
                raise CoordinateNotFoundError(msg)


class Test_get_bounds_of_distribution(IrisTest):

    """Test the get_bounds_of_distribution plugin."""

    def test_basic(self):
        """Test that the result is a numpy array."""
        cube_name = "air_temperature"
        cube_units = Unit("degreesC")
        result = get_bounds_of_distribution(cube_name, cube_units)
        self.assertIsInstance(result, np.ndarray)

    def test_check_data(self):
        """
        Test that the expected results are returned for the bounds_pairing.
        """
        cube_name = "air_temperature"
        cube_units = Unit("degreesC")
        bounds_pairing = (-100, 60)
        result = get_bounds_of_distribution(cube_name, cube_units)
        self.assertArrayAlmostEqual(result, bounds_pairing)

    def test_check_unit_conversion(self):
        """
        Test that the expected results are returned for the bounds_pairing,
        if the units of the bounds_pairings need to be converted to match
        the units of the forecast.
        """
        cube_name = "air_temperature"
        cube_units = Unit("fahrenheit")
        bounds_pairing = (-148, 140)  # In fahrenheit
        result = get_bounds_of_distribution(cube_name, cube_units)
        self.assertArrayAlmostEqual(result, bounds_pairing)

    def test_check_exception_is_raised(self):
        """
        Test that the expected results are returned for the bounds_pairing.
        """
        cube_name = "nonsense"
        cube_units = Unit("degreesC")
        msg = "The bounds_pairing_key"
        with self.assertRaisesRegex(KeyError, msg):
            get_bounds_of_distribution(cube_name, cube_units)


class Test_insert_lower_and_upper_endpoint_to_1d_array(IrisTest):

    """Test the insert_lower_and_upper_endpoint_to_1d_array."""

    def test_basic(self):
        """Test that the result is a numpy array with the expected contents."""
        expected = [0, 20, 50, 80, 100]
        percentiles = np.array([20, 50, 80])
        result = insert_lower_and_upper_endpoint_to_1d_array(percentiles, 0, 100)
        self.assertIsInstance(result, np.ndarray)
        self.assertArrayAlmostEqual(result, expected)

    def test_2d_example(self):
        """Test 2D input results in expected error"""
        percentiles = np.array([[-40, 200, 1000], [-40, 200, 1000]])
        msg = "Expected 1D input"
        with self.assertRaisesRegex(ValueError, msg):
            insert_lower_and_upper_endpoint_to_1d_array(percentiles, -100, 10000)


class Test_restore_non_percentile_dimensions(IrisTest):

    """Test the restore_non_percentile_dimensions."""

    def setUp(self):
        """Set up template cube and temperature data."""
        self.cube = set_up_variable_cube(282 * np.ones((3, 3), dtype=np.float32))
        # function is designed to reshape an input data array with dimensions of
        # "percentiles x points" - generate suitable input data
        self.expected_data = np.sort(ECC_TEMPERATURE_REALIZATIONS, axis=0)
        points_data = [self.expected_data[i].flatten() for i in range(3)]
        self.input_data = np.array(points_data)

    def test_multiple_percentiles(self):
        """
        Test the result is an array with the expected shape and contents.
        """
        reshaped_array = restore_non_percentile_dimensions(
            self.input_data, self.cube, 3
        )
        self.assertIsInstance(reshaped_array, np.ndarray)
        self.assertArrayAlmostEqual(reshaped_array, self.expected_data)

    def test_single_percentile(self):
        """
        Test the array size and contents if the percentile coordinate is scalar.
        """
        expected = np.array(
            [[226.15, 237.4, 248.65], [259.9, 271.15, 282.4], [293.65, 304.9, 316.15]],
            dtype=np.float32,
        )
        reshaped_array = restore_non_percentile_dimensions(
            self.input_data[0], self.cube, 1
        )
        self.assertArrayAlmostEqual(reshaped_array, expected)

    def test_multiple_timesteps(self):
        """
        Test that the data has been reshaped correctly when there are multiple timesteps.
        The array contents are also checked.  The output cube has only a single percentile,
        which is therefore demoted to a scalar coordinate.
        """
        expected = np.array(
            [
                [[4.0, 4.71428571], [5.42857143, 6.14285714]],
                [[6.85714286, 7.57142857], [8.28571429, 9.0]],
            ]
        )

        cubelist = CubeList([])
        for i, hour in enumerate([7, 8]):
            cubelist.append(
                set_up_percentile_cube(
                    np.array([expected[i, :, :]], dtype=np.float32),
                    np.array([50], dtype=np.float32),
                    units="degC",
                    time=datetime(2015, 11, 23, hour),
                    frt=datetime(2015, 11, 23, 6),
                )
            )
        percentile_cube = cubelist.merge_cube()

        reshaped_array = restore_non_percentile_dimensions(
            percentile_cube.data.flatten(),
            next(percentile_cube.slices_over("percentile")),
            1,
        )
        self.assertArrayAlmostEqual(reshaped_array, expected)


numba_installed = True
try:
    importlib.util.find_spec("numba")
<<<<<<< HEAD
    from improver.ensemble_copula_coupling.numba_utilities import fast_interp_same_y
=======
    from improver.ensemble_copula_coupling.numba_utilities import fast_interp_same_x
>>>>>>> f05cc288
except ImportError:
    numba_installed = False


<<<<<<< HEAD
class Test_interpolate_multiple_rows_same_y(IrisTest):

    """Test interpolate_multiple_rows_same_y"""
=======
class TestInterpolateMultipleRowsSameX(IrisTest):

    """Test interpolate_multiple_rows"""
>>>>>>> f05cc288

    def setUp(self):
        """Set up arrays."""
        np.random.seed(0)
        self.x = np.arange(0, 1, 0.01)
<<<<<<< HEAD
        self.xp = np.sort(np.random.random_sample((100, 100)), axis=1)
        self.fp = np.arange(0, 100, 1).astype(float)

    def test_slow(self):
        """Test slow interp against known result."""
        xp = np.array([[0, 1, 2, 3, 4], [-4, -3, -2, -1, 0]], dtype=np.float32)
        fp = np.array([0, 2, 4, 6, 8], dtype=np.float32)
        x = np.array([-1, 0.5, 2], dtype=np.float32)
        expected = np.array([[0, 1, 4], [6, 8, 8]], dtype=np.float32)
        result = slow_interp_same_y(x, xp, fp)
        np.testing.assert_allclose(result, expected)

    @patch.dict("sys.modules", numba=None)
    @patch("improver.ensemble_copula_coupling.utilities.slow_interp_same_y")
    def test_slow_interp_same_y_called(self, interp_imp):
        """Test that slow_interp_same_y is called if numba is not installed."""
        interpolate_multiple_rows_same_y(
            mock.sentinel.x, mock.sentinel.xp, mock.sentinel.fp
        )
        interp_imp.assert_called_once_with(
            mock.sentinel.x, mock.sentinel.xp, mock.sentinel.fp
        )

    @skipIf(not (numba_installed), "numba not installed")
    @patch("improver.ensemble_copula_coupling.numba_utilities.fast_interp_same_y")
    def test_fast_interp_same_y_called(self, interp_imp):
        """Test that fast_interp_same_y is called if numba is installed."""
        interpolate_multiple_rows_same_y(
            mock.sentinel.x, mock.sentinel.xp, mock.sentinel.fp
        )
        interp_imp.assert_called_once_with(
            mock.sentinel.x, mock.sentinel.xp, mock.sentinel.fp
        )

    @skipIf(not (numba_installed), "numba not installed")
    def test_fast(self):
        """Test fast interp against known result."""
        xp = np.array([[0, 1, 2, 3, 4], [-4, -3, -2, -1, 0]], dtype=np.float32)
        fp = np.array([0, 2, 4, 6, 8], dtype=np.float32)
        x = np.array([-1, 0.5, 2], dtype=np.float32)
        expected = np.array([[0, 1, 4], [6, 8, 8]], dtype=np.float32)
        result = fast_interp_same_y(x, xp, fp)
=======
        self.xp = np.sort(np.random.random_sample(100))
        self.fp = np.random.random((100, 100))

    def test_slow(self):
        """Test slow interp against known result."""
        xp = np.array([0, 1, 2, 3, 4], dtype=np.float32)
        fp = np.array([[0, 0.5, 1, 1.5, 2], [0, 2, 4, 6, 8]], dtype=np.float32)
        x = np.array([-1, 0.5, 2], dtype=np.float32)
        expected = np.array([[0, 0.25, 1], [0, 1, 4]], dtype=np.float32)
        result = slow_interp_same_x(x, xp, fp)
        np.testing.assert_allclose(result, expected)

    @skipIf(not (numba_installed), "numba not installed")
    def test_fast(self):
        """Test fast interp against known result."""
        xp = np.array([0, 1, 2, 3, 4], dtype=np.float32)
        fp = np.array([[0, 0.5, 1, 1.5, 2], [0, 2, 4, 6, 8]], dtype=np.float32)
        x = np.array([-1, 0.5, 2], dtype=np.float32)
        expected = np.array([[0, 0.25, 1], [0, 1, 4]], dtype=np.float32)
        result = fast_interp_same_x(x, xp, fp)
>>>>>>> f05cc288
        np.testing.assert_allclose(result, expected)

    @skipIf(not (numba_installed), "numba not installed")
    def test_slow_vs_fast(self):
        """Test that slow and fast versions give same result."""
<<<<<<< HEAD
        result_slow = slow_interp_same_y(self.x, self.xp, self.fp)
        result_fast = fast_interp_same_y(self.x, self.xp, self.fp)
=======
        result_slow = slow_interp_same_x(self.x, self.xp, self.fp)
        result_fast = fast_interp_same_x(self.x, self.xp, self.fp)
>>>>>>> f05cc288
        np.testing.assert_allclose(result_slow, result_fast)

    @skipIf(not (numba_installed), "numba not installed")
    def test_slow_vs_fast_unordered(self):
        """Test that slow and fast versions give same result
        when x is not sorted."""
        shuffled_x = self.x.copy()
        np.random.shuffle(shuffled_x)
<<<<<<< HEAD
        result_slow = slow_interp_same_y(shuffled_x, self.xp, self.fp)
        result_fast = fast_interp_same_y(shuffled_x, self.xp, self.fp)
=======
        result_slow = slow_interp_same_x(shuffled_x, self.xp, self.fp)
        result_fast = fast_interp_same_x(shuffled_x, self.xp, self.fp)
>>>>>>> f05cc288
        np.testing.assert_allclose(result_slow, result_fast)

    @skipIf(not (numba_installed), "numba not installed")
    def test_slow_vs_fast_repeated(self):
<<<<<<< HEAD
        """Test that slow and fast versions give same result when
        rows of xp contain repeats."""
        xp_repeat = self.xp.copy()
        xp_repeat[:, 51] = xp_repeat[:, 50]
        result_slow = slow_interp_same_y(self.x, xp_repeat, self.fp)
        result_fast = fast_interp_same_y(self.x, xp_repeat, self.fp)
=======
        """Test that slow and fast versions give same result when xp
        contains repeats."""
        repeat_xp = self.xp.copy()
        repeat_xp[51] = repeat_xp[50]
        result_slow = slow_interp_same_x(self.x, repeat_xp, self.fp)
        result_fast = fast_interp_same_x(self.x, repeat_xp, self.fp)
>>>>>>> f05cc288
        np.testing.assert_allclose(result_slow, result_fast)

    @skipIf(not (numba_installed), "numba not installed")
    def test_slow_vs_multi(self):
        """Test that slow interp gives same result as
<<<<<<< HEAD
        interpolate_multiple_rows_same_y."""
        result_slow = slow_interp_same_y(self.x, self.xp, self.fp)
        result_multiple = interpolate_multiple_rows_same_y(self.x, self.xp, self.fp)
=======
        interpolate_multiple_rows_same_x."""
        result_slow = slow_interp_same_x(self.x, self.xp, self.fp)
        result_multiple = interpolate_multiple_rows_same_x(self.x, self.xp, self.fp)
>>>>>>> f05cc288
        np.testing.assert_allclose(result_slow, result_multiple)


if __name__ == "__main__":
    unittest.main()<|MERGE_RESOLUTION|>--- conflicted
+++ resolved
@@ -37,10 +37,7 @@
 import unittest.mock as mock
 from datetime import datetime
 from unittest.case import skipIf
-<<<<<<< HEAD
 from unittest.mock import patch
-=======
->>>>>>> f05cc288
 
 import numpy as np
 from cf_units import Unit
@@ -55,15 +52,11 @@
     create_cube_with_percentiles,
     get_bounds_of_distribution,
     insert_lower_and_upper_endpoint_to_1d_array,
-<<<<<<< HEAD
+    interpolate_multiple_rows_same_x,
     interpolate_multiple_rows_same_y,
     restore_non_percentile_dimensions,
+    slow_interp_same_x,
     slow_interp_same_y,
-=======
-    interpolate_multiple_rows_same_x,
-    restore_non_percentile_dimensions,
-    slow_interp_same_x,
->>>>>>> f05cc288
 )
 from improver.synthetic_data.set_up_test_cubes import (
     set_up_percentile_cube,
@@ -416,30 +409,20 @@
 numba_installed = True
 try:
     importlib.util.find_spec("numba")
-<<<<<<< HEAD
     from improver.ensemble_copula_coupling.numba_utilities import fast_interp_same_y
-=======
     from improver.ensemble_copula_coupling.numba_utilities import fast_interp_same_x
->>>>>>> f05cc288
 except ImportError:
     numba_installed = False
 
 
-<<<<<<< HEAD
 class Test_interpolate_multiple_rows_same_y(IrisTest):
 
     """Test interpolate_multiple_rows_same_y"""
-=======
-class TestInterpolateMultipleRowsSameX(IrisTest):
-
-    """Test interpolate_multiple_rows"""
->>>>>>> f05cc288
 
     def setUp(self):
         """Set up arrays."""
         np.random.seed(0)
         self.x = np.arange(0, 1, 0.01)
-<<<<<<< HEAD
         self.xp = np.sort(np.random.random_sample((100, 100)), axis=1)
         self.fp = np.arange(0, 100, 1).astype(float)
 
@@ -482,7 +465,52 @@
         x = np.array([-1, 0.5, 2], dtype=np.float32)
         expected = np.array([[0, 1, 4], [6, 8, 8]], dtype=np.float32)
         result = fast_interp_same_y(x, xp, fp)
-=======
+        np.testing.assert_allclose(result, expected)
+
+    @skipIf(not (numba_installed), "numba not installed")
+    def test_slow_vs_fast(self):
+        """Test that slow and fast versions give same result."""
+        result_slow = slow_interp_same_y(self.x, self.xp, self.fp)
+        result_fast = fast_interp_same_y(self.x, self.xp, self.fp)
+        np.testing.assert_allclose(result_slow, result_fast)
+
+    @skipIf(not (numba_installed), "numba not installed")
+    def test_slow_vs_fast_unordered(self):
+        """Test that slow and fast versions give same result
+        when x is not sorted."""
+        shuffled_x = self.x.copy()
+        np.random.shuffle(shuffled_x)
+        result_slow = slow_interp_same_y(shuffled_x, self.xp, self.fp)
+        result_fast = fast_interp_same_y(shuffled_x, self.xp, self.fp)
+        np.testing.assert_allclose(result_slow, result_fast)
+
+    @skipIf(not (numba_installed), "numba not installed")
+    def test_slow_vs_fast_repeated(self):
+        """Test that slow and fast versions give same result when
+        rows of xp contain repeats."""
+        xp_repeat = self.xp.copy()
+        xp_repeat[:, 51] = xp_repeat[:, 50]
+        result_slow = slow_interp_same_y(self.x, xp_repeat, self.fp)
+        result_fast = fast_interp_same_y(self.x, xp_repeat, self.fp)
+        np.testing.assert_allclose(result_slow, result_fast)
+
+    @skipIf(not (numba_installed), "numba not installed")
+    def test_slow_vs_multi(self):
+        """Test that slow interp gives same result as
+        interpolate_multiple_rows_same_y."""
+        result_slow = slow_interp_same_y(self.x, self.xp, self.fp)
+        result_multiple = interpolate_multiple_rows_same_y(self.x, self.xp, self.fp)
+        np.testing.assert_allclose(result_slow, result_multiple)
+
+
+class TestInterpolateMultipleRowsSameX(IrisTest):
+
+    """Test interpolate_multiple_rows"""
+
+    def setUp(self):
+        """Set up arrays."""
+        np.random.seed(0)
+        self.x = np.arange(0, 1, 0.01)
         self.xp = np.sort(np.random.random_sample(100))
         self.fp = np.random.random((100, 100))
 
@@ -503,19 +531,13 @@
         x = np.array([-1, 0.5, 2], dtype=np.float32)
         expected = np.array([[0, 0.25, 1], [0, 1, 4]], dtype=np.float32)
         result = fast_interp_same_x(x, xp, fp)
->>>>>>> f05cc288
         np.testing.assert_allclose(result, expected)
 
     @skipIf(not (numba_installed), "numba not installed")
     def test_slow_vs_fast(self):
         """Test that slow and fast versions give same result."""
-<<<<<<< HEAD
-        result_slow = slow_interp_same_y(self.x, self.xp, self.fp)
-        result_fast = fast_interp_same_y(self.x, self.xp, self.fp)
-=======
         result_slow = slow_interp_same_x(self.x, self.xp, self.fp)
         result_fast = fast_interp_same_x(self.x, self.xp, self.fp)
->>>>>>> f05cc288
         np.testing.assert_allclose(result_slow, result_fast)
 
     @skipIf(not (numba_installed), "numba not installed")
@@ -524,47 +546,28 @@
         when x is not sorted."""
         shuffled_x = self.x.copy()
         np.random.shuffle(shuffled_x)
-<<<<<<< HEAD
-        result_slow = slow_interp_same_y(shuffled_x, self.xp, self.fp)
-        result_fast = fast_interp_same_y(shuffled_x, self.xp, self.fp)
-=======
         result_slow = slow_interp_same_x(shuffled_x, self.xp, self.fp)
         result_fast = fast_interp_same_x(shuffled_x, self.xp, self.fp)
->>>>>>> f05cc288
         np.testing.assert_allclose(result_slow, result_fast)
 
     @skipIf(not (numba_installed), "numba not installed")
     def test_slow_vs_fast_repeated(self):
-<<<<<<< HEAD
-        """Test that slow and fast versions give same result when
-        rows of xp contain repeats."""
-        xp_repeat = self.xp.copy()
-        xp_repeat[:, 51] = xp_repeat[:, 50]
-        result_slow = slow_interp_same_y(self.x, xp_repeat, self.fp)
-        result_fast = fast_interp_same_y(self.x, xp_repeat, self.fp)
-=======
         """Test that slow and fast versions give same result when xp
         contains repeats."""
         repeat_xp = self.xp.copy()
         repeat_xp[51] = repeat_xp[50]
         result_slow = slow_interp_same_x(self.x, repeat_xp, self.fp)
         result_fast = fast_interp_same_x(self.x, repeat_xp, self.fp)
->>>>>>> f05cc288
         np.testing.assert_allclose(result_slow, result_fast)
 
     @skipIf(not (numba_installed), "numba not installed")
     def test_slow_vs_multi(self):
         """Test that slow interp gives same result as
-<<<<<<< HEAD
-        interpolate_multiple_rows_same_y."""
-        result_slow = slow_interp_same_y(self.x, self.xp, self.fp)
-        result_multiple = interpolate_multiple_rows_same_y(self.x, self.xp, self.fp)
-=======
         interpolate_multiple_rows_same_x."""
         result_slow = slow_interp_same_x(self.x, self.xp, self.fp)
         result_multiple = interpolate_multiple_rows_same_x(self.x, self.xp, self.fp)
->>>>>>> f05cc288
         np.testing.assert_allclose(result_slow, result_multiple)
+
 
 
 if __name__ == "__main__":
