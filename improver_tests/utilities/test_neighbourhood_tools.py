# -*- coding: utf-8 -*-
# -----------------------------------------------------------------------------
# (C) British Crown Copyright 2017-2020 Met Office.
# All rights reserved.
#
# Redistribution and use in source and binary forms, with or without
# modification, are permitted provided that the following conditions are met:
#
# * Redistributions of source code must retain the above copyright notice, this
#   list of conditions and the following disclaimer.
#
# * Redistributions in binary form must reproduce the above copyright notice,
#   this list of conditions and the following disclaimer in the documentation
#   and/or other materials provided with the distribution.
#
# * Neither the name of the copyright holder nor the names of its
#   contributors may be used to endorse or promote products derived from
#   this software without specific prior written permission.
#
# THIS SOFTWARE IS PROVIDED BY THE COPYRIGHT HOLDERS AND CONTRIBUTORS "AS IS"
# AND ANY EXPRESS OR IMPLIED WARRANTIES, INCLUDING, BUT NOT LIMITED TO, THE
# IMPLIED WARRANTIES OF MERCHANTABILITY AND FITNESS FOR A PARTICULAR PURPOSE
# ARE DISCLAIMED. IN NO EVENT SHALL THE COPYRIGHT HOLDER OR CONTRIBUTORS BE
# LIABLE FOR ANY DIRECT, INDIRECT, INCIDENTAL, SPECIAL, EXEMPLARY, OR
# CONSEQUENTIAL DAMAGES (INCLUDING, BUT NOT LIMITED TO, PROCUREMENT OF
# SUBSTITUTE GOODS OR SERVICES; LOSS OF USE, DATA, OR PROFITS; OR BUSINESS
# INTERRUPTION) HOWEVER CAUSED AND ON ANY THEORY OF LIABILITY, WHETHER IN
# CONTRACT, STRICT LIABILITY, OR TORT (INCLUDING NEGLIGENCE OR OTHERWISE)
# ARISING IN ANY WAY OUT OF THE USE OF THIS SOFTWARE, EVEN IF ADVISED OF THE
# POSSIBILITY OF SUCH DAMAGE.
"""Unit tests for spatial padding utilities"""

import numpy as np
import pytest

from improver.utilities.neighbourhood_tools import (
    boxsum,
    pad_and_roll,
    pad_boxsum,
    rolling_window,
)


@pytest.fixture
def array_size_5():
    return np.arange(25).astype(np.int32).reshape((5, 5))


def test_rolling_window_neighbourhood_size_2(array_size_5):
    """Test producing a 2 * 2 neighbourhood."""
    windows = rolling_window(array_size_5, (2, 2))
    expected = np.zeros((4, 4, 2, 2), dtype=np.int32)
    for i in range(4):
        for j in range(4):
            expected[i, j] = array_size_5[i : i + 2, j : j + 2]
    np.testing.assert_array_equal(windows, expected)


def test_rolling_window_exception_too_many_dims(array_size_5):
    """Test an exception is raised if shape has too many dimensions."""
    msg = (
        "Number of dimensions of the input array must be greater than or "
        "equal to the length of the neighbourhood shape used for "
        "constructing rolling window neighbourhoods."
    )
    with pytest.raises(ValueError) as exc_info:
        rolling_window(array_size_5, (2, 2, 2))
    assert msg in str(exc_info.value)


def test_rolling_window_exception_dims_too_large(array_size_5):
    """Test an exception is raised if dimensions of shape are larger than 
    corresponding dimensions of input array."""
    msg = (
        "The calculated shape of the output array view contains a "
        "dimension that is negative or zero. Each dimension of the "
        "neighbourhood shape must be less than or equal to the "
        "corresponding dimension of the input array."
    )
    with pytest.raises(RuntimeError) as exc_info:
        rolling_window(array_size_5, (2, 6))
    assert msg in str(exc_info.value)


<<<<<<< HEAD
class Test_padding_and_creating_rolling_window_neighbourhoods(IrisTest):

    """Test creating rolling window neighbourhoods with padding."""

    def setUp(self):
        """Set up a 5 * 5 array."""
        self.array = np.arange(25).astype(np.int32).reshape((5, 5))

    def test_neighbourhood_size_2(self):
        """Test that result is same as result of rolling_window with a border of zeros"""
        padded = pad_and_roll(self.array, (2, 2), mode="constant")
        window = rolling_window(self.array, (2, 2))
        inner_part = padded[1:-1, 1:-1, ::]
        self.assertArrayEqual(inner_part, window)
        border_index = (
            [[0, i, 0, j] for i in range(5) for j in [0, 1]]
            + [[5, i, 1, j] for i in range(5) for j in [0, 1]]
            + [[i, 0, j, 0] for i in range(5) for j in [0, 1]]
            + [[i, 5, j, 1] for i in range(5) for j in [0, 1]]
        )
        outer_part = padded[list(zip(*border_index))]
        self.assertArrayEqual(outer_part, np.zeros(40, dtype=np.int32))

    def test_non_zero_padding(self):
        """Test padding with a number other than the default of 0"""
        padded = pad_and_roll(self.array, (2, 2), mode="constant", constant_values=1)
        border_index = (
            [[0, i, 0, j] for i in range(5) for j in [0, 1]]
            + [[5, i, 1, j] for i in range(5) for j in [0, 1]]
            + [[i, 0, j, 0] for i in range(5) for j in [0, 1]]
            + [[i, 5, j, 1] for i in range(5) for j in [0, 1]]
        )
        outer_part = padded[list(zip(*border_index))]
        self.assertArrayEqual(outer_part, np.ones(40, dtype=np.int32))


class Test_padding_for_boxsum(IrisTest):

    """Test padding an array to shape suitable for `boxsum`."""

    def setUp(self):
        """Set up a 3 * 3 array."""
        self.array = np.arange(9).astype(np.int32).reshape((3, 3))

    def test_padding(self):
        """Test that padded array consists of input array surrounded by border of zeros."""
        padded = pad_boxsum(self.array, 3, mode="constant")
        expected = np.zeros((6, 6), dtype=np.int32)
        expected[2:5, 2:5] = self.array
        self.assertArrayEqual(padded, expected)

    def test_padding_non_zero(self):
        """Test padding with a number other than the default of 0"""
        padded = pad_boxsum(self.array, 3, mode="constant", constant_values=2)
        expected = 2 * np.ones((6, 6), dtype=np.int32)
        expected[2:5, 2:5] = self.array
        self.assertArrayEqual(padded, expected)


class Test_boxsum(IrisTest):

    """Test calculating neighbourhood sums with `boxsum`."""

    def setUp(self):
        """Set up a 3 * 3 array."""
        self.array = np.arange(25).astype(np.int32).reshape((5, 5))

    def test_no_cumsum(self):
        """Test that boxsum correctly calculates neighbourhood sums using raw array."""
        result = boxsum(self.array, 3)
        expected = np.array(
            [
                [np.sum(self.array[i - 1 : i + 2, j - 1 : j + 2]) for j in [2, 3]]
                for i in [2, 3]
            ]
        )
        self.assertArrayEqual(result, expected)

    def test_with_cumsum(self):
        """Test that boxsum correctly calculates neighbourhood sums using pre-calculated cumsum."""
        cumsum_arr = np.array(
            [[np.sum(self.array[: i + 1, : j + 1]) for j in range(5)] for i in range(5)]
        )
        result = boxsum(cumsum_arr, 3, cumsum=False)
        expected = np.array(
            [
                [np.sum(self.array[i - 1 : i + 2, j - 1 : j + 2]) for j in [2, 3]]
                for i in [2, 3]
            ]
        )
        self.assertArrayEqual(result, expected)

    def test_padding(self):
        """Test that boxsum correctly calculates neighbourhood sums when adding padding to array."""
        result = boxsum(self.array, 3, mode="constant", constant_values=0)
        expected = np.array(
            [
                [
                    np.sum(self.array[max(0, i - 1) : i + 2, max(0, j - 1) : j + 2])
                    for j in range(5)
                ]
                for i in range(5)
            ]
        )
        self.assertArrayEqual(result, expected)

    def test_exception_non_integer(self):
        """Test that an exception is raised if `boxsize` is not an integer."""
        msg = "The size of the neighbourhood must be of an integer type."
        with self.assertRaisesRegex(ValueError, msg):
            boxsum(self.array, 1.5)

    def test_exception_not_odd(self):
        """Test that an exception is raised if `boxsize` contains a number that is not odd."""
        msg = "The size of the neighbourhood must be an odd number."
        with self.assertRaisesRegex(ValueError, msg):
            boxsum(self.array, (1, 2))


if __name__ == "__main__":
    unittest.main()
=======
def test_rolling_window_writable(array_size_5):
    """Test that result is writable if and only if `writable` is True."""
    windows = rolling_window(array_size_5, (2, 2))
    msg = "assignment destination is read-only"
    with pytest.raises(ValueError) as exc_info:
        windows[0, 0, 0, 0] = -1
    assert msg in str(exc_info.value)
    windows = rolling_window(array_size_5, (2, 2), writeable=True)
    windows[0, 0, 0, 0] = -1
    assert windows[0, 0, 0, 0] == -1
>>>>>>> 0e0ccba9
<|MERGE_RESOLUTION|>--- conflicted
+++ resolved
@@ -46,6 +46,11 @@
     return np.arange(25).astype(np.int32).reshape((5, 5))
 
 
+@pytest.fixture
+def array_size_3():
+    return np.arange(9).astype(np.int32).reshape((3, 3))
+
+
 def test_rolling_window_neighbourhood_size_2(array_size_5):
     """Test producing a 2 * 2 neighbourhood."""
     windows = rolling_window(array_size_5, (2, 2))
@@ -82,129 +87,6 @@
     assert msg in str(exc_info.value)
 
 
-<<<<<<< HEAD
-class Test_padding_and_creating_rolling_window_neighbourhoods(IrisTest):
-
-    """Test creating rolling window neighbourhoods with padding."""
-
-    def setUp(self):
-        """Set up a 5 * 5 array."""
-        self.array = np.arange(25).astype(np.int32).reshape((5, 5))
-
-    def test_neighbourhood_size_2(self):
-        """Test that result is same as result of rolling_window with a border of zeros"""
-        padded = pad_and_roll(self.array, (2, 2), mode="constant")
-        window = rolling_window(self.array, (2, 2))
-        inner_part = padded[1:-1, 1:-1, ::]
-        self.assertArrayEqual(inner_part, window)
-        border_index = (
-            [[0, i, 0, j] for i in range(5) for j in [0, 1]]
-            + [[5, i, 1, j] for i in range(5) for j in [0, 1]]
-            + [[i, 0, j, 0] for i in range(5) for j in [0, 1]]
-            + [[i, 5, j, 1] for i in range(5) for j in [0, 1]]
-        )
-        outer_part = padded[list(zip(*border_index))]
-        self.assertArrayEqual(outer_part, np.zeros(40, dtype=np.int32))
-
-    def test_non_zero_padding(self):
-        """Test padding with a number other than the default of 0"""
-        padded = pad_and_roll(self.array, (2, 2), mode="constant", constant_values=1)
-        border_index = (
-            [[0, i, 0, j] for i in range(5) for j in [0, 1]]
-            + [[5, i, 1, j] for i in range(5) for j in [0, 1]]
-            + [[i, 0, j, 0] for i in range(5) for j in [0, 1]]
-            + [[i, 5, j, 1] for i in range(5) for j in [0, 1]]
-        )
-        outer_part = padded[list(zip(*border_index))]
-        self.assertArrayEqual(outer_part, np.ones(40, dtype=np.int32))
-
-
-class Test_padding_for_boxsum(IrisTest):
-
-    """Test padding an array to shape suitable for `boxsum`."""
-
-    def setUp(self):
-        """Set up a 3 * 3 array."""
-        self.array = np.arange(9).astype(np.int32).reshape((3, 3))
-
-    def test_padding(self):
-        """Test that padded array consists of input array surrounded by border of zeros."""
-        padded = pad_boxsum(self.array, 3, mode="constant")
-        expected = np.zeros((6, 6), dtype=np.int32)
-        expected[2:5, 2:5] = self.array
-        self.assertArrayEqual(padded, expected)
-
-    def test_padding_non_zero(self):
-        """Test padding with a number other than the default of 0"""
-        padded = pad_boxsum(self.array, 3, mode="constant", constant_values=2)
-        expected = 2 * np.ones((6, 6), dtype=np.int32)
-        expected[2:5, 2:5] = self.array
-        self.assertArrayEqual(padded, expected)
-
-
-class Test_boxsum(IrisTest):
-
-    """Test calculating neighbourhood sums with `boxsum`."""
-
-    def setUp(self):
-        """Set up a 3 * 3 array."""
-        self.array = np.arange(25).astype(np.int32).reshape((5, 5))
-
-    def test_no_cumsum(self):
-        """Test that boxsum correctly calculates neighbourhood sums using raw array."""
-        result = boxsum(self.array, 3)
-        expected = np.array(
-            [
-                [np.sum(self.array[i - 1 : i + 2, j - 1 : j + 2]) for j in [2, 3]]
-                for i in [2, 3]
-            ]
-        )
-        self.assertArrayEqual(result, expected)
-
-    def test_with_cumsum(self):
-        """Test that boxsum correctly calculates neighbourhood sums using pre-calculated cumsum."""
-        cumsum_arr = np.array(
-            [[np.sum(self.array[: i + 1, : j + 1]) for j in range(5)] for i in range(5)]
-        )
-        result = boxsum(cumsum_arr, 3, cumsum=False)
-        expected = np.array(
-            [
-                [np.sum(self.array[i - 1 : i + 2, j - 1 : j + 2]) for j in [2, 3]]
-                for i in [2, 3]
-            ]
-        )
-        self.assertArrayEqual(result, expected)
-
-    def test_padding(self):
-        """Test that boxsum correctly calculates neighbourhood sums when adding padding to array."""
-        result = boxsum(self.array, 3, mode="constant", constant_values=0)
-        expected = np.array(
-            [
-                [
-                    np.sum(self.array[max(0, i - 1) : i + 2, max(0, j - 1) : j + 2])
-                    for j in range(5)
-                ]
-                for i in range(5)
-            ]
-        )
-        self.assertArrayEqual(result, expected)
-
-    def test_exception_non_integer(self):
-        """Test that an exception is raised if `boxsize` is not an integer."""
-        msg = "The size of the neighbourhood must be of an integer type."
-        with self.assertRaisesRegex(ValueError, msg):
-            boxsum(self.array, 1.5)
-
-    def test_exception_not_odd(self):
-        """Test that an exception is raised if `boxsize` contains a number that is not odd."""
-        msg = "The size of the neighbourhood must be an odd number."
-        with self.assertRaisesRegex(ValueError, msg):
-            boxsum(self.array, (1, 2))
-
-
-if __name__ == "__main__":
-    unittest.main()
-=======
 def test_rolling_window_writable(array_size_5):
     """Test that result is writable if and only if `writable` is True."""
     windows = rolling_window(array_size_5, (2, 2))
@@ -215,4 +97,106 @@
     windows = rolling_window(array_size_5, (2, 2), writeable=True)
     windows[0, 0, 0, 0] = -1
     assert windows[0, 0, 0, 0] == -1
->>>>>>> 0e0ccba9
+
+
+def test_padding_neighbourhood_size_2(array_size_5):
+    """Test that result is same as result of rolling_window with a border of zeros"""
+    padded = pad_and_roll(array_size_5, (2, 2), mode="constant")
+    window = rolling_window(array_size_5, (2, 2))
+    inner_part = padded[1:-1, 1:-1, ::]
+    np.testing.assert_array_equal(inner_part, window)
+    border_index = (
+        [[0, i, 0, j] for i in range(5) for j in [0, 1]]
+        + [[5, i, 1, j] for i in range(5) for j in [0, 1]]
+        + [[i, 0, j, 0] for i in range(5) for j in [0, 1]]
+        + [[i, 5, j, 1] for i in range(5) for j in [0, 1]]
+    )
+    outer_part = padded[list(zip(*border_index))]
+    np.testing.assert_array_equal(outer_part, np.zeros(40, dtype=np.int32))
+
+
+def test_padding_non_zero(array_size_5):
+    """Test padding with a number other than the default of 0"""
+    padded = pad_and_roll(array_size_5, (2, 2), mode="constant", constant_values=1)
+    border_index = (
+        [[0, i, 0, j] for i in range(5) for j in [0, 1]]
+        + [[5, i, 1, j] for i in range(5) for j in [0, 1]]
+        + [[i, 0, j, 0] for i in range(5) for j in [0, 1]]
+        + [[i, 5, j, 1] for i in range(5) for j in [0, 1]]
+    )
+    outer_part = padded[list(zip(*border_index))]
+    np.testing.assert_array_equal(outer_part, np.ones(40, dtype=np.int32))
+
+
+def test_pad_boxsum(array_size_3):
+    """Test that padded array consists of input array surrounded by border of zeros."""
+    padded = pad_boxsum(array_size_3, 3, mode="constant")
+    expected = np.zeros((6, 6), dtype=np.int32)
+    expected[2:5, 2:5] = array_size_3
+    np.testing.assert_array_equal(padded, expected)
+
+
+def test_pad_boxsum_non_zero(array_size_3):
+    """Test padding with a number other than the default of 0"""
+    padded = pad_boxsum(array_size_3, 3, mode="constant", constant_values=2)
+    expected = 2 * np.ones((6, 6), dtype=np.int32)
+    expected[2:5, 2:5] = array_size_3
+    np.testing.assert_array_equal(padded, expected)
+
+
+def test_boxsum_no_cumsum(array_size_5):
+    """Test that boxsum correctly calculates neighbourhood sums using raw array."""
+    result = boxsum(array_size_5, 3)
+    expected = np.array(
+        [
+            [np.sum(array_size_5[i - 1 : i + 2, j - 1 : j + 2]) for j in [2, 3]]
+            for i in [2, 3]
+        ]
+    )
+    np.testing.assert_array_equal(result, expected)
+
+
+def test_boxsum_with_cumsum(array_size_5):
+    """Test that boxsum correctly calculates neighbourhood sums using pre-calculated cumsum."""
+    cumsum_arr = np.array(
+        [[np.sum(array_size_5[: i + 1, : j + 1]) for j in range(5)] for i in range(5)]
+    )
+    result = boxsum(cumsum_arr, 3, cumsum=False)
+    expected = np.array(
+        [
+            [np.sum(array_size_5[i - 1 : i + 2, j - 1 : j + 2]) for j in [2, 3]]
+            for i in [2, 3]
+        ]
+    )
+    np.testing.assert_array_equal(result, expected)
+
+
+def test_boxsum_with_padding(array_size_5):
+    """Test that boxsum correctly calculates neighbourhood sums when adding padding to array."""
+    result = boxsum(array_size_5, 3, mode="constant", constant_values=0)
+    expected = np.array(
+        [
+            [
+                np.sum(array_size_5[max(0, i - 1) : i + 2, max(0, j - 1) : j + 2])
+                for j in range(5)
+            ]
+            for i in range(5)
+        ]
+    )
+    np.testing.assert_array_equal(result, expected)
+
+
+def test_boxsum_exception_non_integer(array_size_5):
+    """Test that an exception is raised if `boxsize` is not an integer."""
+    msg = "The size of the neighbourhood must be of an integer type."
+    with pytest.raises(ValueError) as exc_info:
+        boxsum(array_size_5, 1.5)
+    assert msg in str(exc_info.value)
+
+
+def test_boxsum_exception_not_odd(array_size_5):
+    """Test that an exception is raised if `boxsize` contains a number that is not odd."""
+    msg = "The size of the neighbourhood must be an odd number."
+    with pytest.raises(ValueError) as exc_info:
+        boxsum(array_size_5, (1, 2))
+    assert msg in str(exc_info.value)